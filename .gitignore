--- conflicted
+++ resolved
@@ -10,20 +10,14 @@
 src/config.in
 autom4te.cache
 makefile
+TAGS
 *~
 /README.W32
 
 /bin/
 /site-lisp/
-<<<<<<< HEAD
-*.o
-*.elc
-.bzr
-*#
-=======
 /leim/ja-dic/
 etc/refcards/*.aux
 etc/refcards/*.log
 info/dir
-info/*.info
->>>>>>> b5d6fe3b
+info/*.info
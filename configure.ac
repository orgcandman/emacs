dnl  Autoconf script for GNU Emacs
dnl To rebuild the `configure' script from this, execute the command
dnl 	autoconf
dnl in the directory containing this script.
dnl If you changed any AC_DEFINES, also run autoheader.
dnl
dnl Copyright (C) 1994-1996, 1999-2014 Free Software Foundation, Inc.
dnl
dnl  This file is part of GNU Emacs.
dnl
dnl  GNU Emacs is free software: you can redistribute it and/or modify
dnl  it under the terms of the GNU General Public License as published by
dnl  the Free Software Foundation, either version 3 of the License, or
dnl  (at your option) any later version.
dnl
dnl  GNU Emacs is distributed in the hope that it will be useful,
dnl  but WITHOUT ANY WARRANTY; without even the implied warranty of
dnl  MERCHANTABILITY or FITNESS FOR A PARTICULAR PURPOSE.  See the
dnl  GNU General Public License for more details.
dnl
dnl  You should have received a copy of the GNU General Public License
dnl  along with GNU Emacs.  If not, see <http://www.gnu.org/licenses/>.

AC_PREREQ(2.65)
dnl Note this is parsed by (at least) make-dist and lisp/cedet/ede/emacs.el.
AC_INIT(GNU Emacs, 24.4.50, bug-gnu-emacs@gnu.org)

dnl Set emacs_config_options to the options of 'configure', quoted for the shell,
dnl and then quoted again for a C string.  Separate options with spaces.
dnl Add some environment variables, if they were passed via the environment
dnl rather than on the command-line.
emacs_config_options=
optsep=
dnl This is the documented way to record the args passed to configure,
dnl rather than $ac_configure_args.
for opt in ${1+"$@"} CFLAGS CPPFLAGS LDFLAGS; do
  case $opt in
    -n | --no-create | --no-recursion)
      continue ;;
    CFLAGS | CPPFLAGS | LDFLAGS)
      eval 'test "${'$opt'+set}" = set' || continue
      case " $*" in
	*" $opt="*) continue ;;
      esac
      eval opt=$opt=\$$opt ;;
  esac

  emacs_shell_specials=$IFS\''"#$&()*;<>?@<:@\\`{|~'
  case $opt in
    *[["$emacs_shell_specials"]]*)
      case $opt in
	*\'*)
	  emacs_quote_apostrophes="s/'/'\\\\''/g"
	  opt=`AS_ECHO(["$opt"]) | sed "$emacs_quote_apostrophes"` ;;
      esac
      opt="'$opt'"
      case $opt in
	*[['"\\']]*)
	  emacs_quote_for_c='s/[["\\]]/\\&/g; $!s/$/\\n\\/'
	  opt=`AS_ECHO(["$opt"]) | sed "$emacs_quote_for_c"` ;;
      esac ;;
  esac
  AS_VAR_APPEND([emacs_config_options], ["$optsep$opt"])
  optsep=' '
done

AC_CONFIG_HEADERS(src/config.h:src/config.in)
AC_CONFIG_SRCDIR(src/lisp.h)
AC_CONFIG_AUX_DIR(build-aux)
dnl automake 1.13 and later understand this, making -I m4 unnecessary.
dnl With older versions this is a no-op.
AC_CONFIG_MACRO_DIR(m4)

xcsdkdir=
AC_CHECK_PROGS(XCRUN, [xcrun])
if test -n "$XCRUN"; then
  if test -z "$MAKE"; then
    dnl Call the variable MAKE_PROG, not MAKE, to avoid confusion with
    dnl the usual MAKE variable that 'make' itself uses.
    AC_CHECK_PROG([MAKE_PROG], [make], [yes])
    if test -z "$MAKE_PROG"; then
      MAKE="$XCRUN MAKE"
      export MAKE
      xcsdkdir=`$XCRUN --show-sdk-path 2>/dev/null`
    fi
  fi
fi

dnl GNU Make is required, so don't test for its individual features.
am_cv_make_support_nested_variables=yes
AC_DEFUN([AC_PROG_MAKE_SET],
  [SET_MAKE=
   AC_SUBST([SET_MAKE])])

dnl Check for GNU Make and possibly set MAKE before running AM_INIT_AUTOMAKE.
[emacs_check_gnu_make ()
{
  emacs_makeout=`($1 --version) 2>/dev/null` &&
  case $emacs_makeout in
    'GNU Make '3.8[1-9]* | 'GNU Make '3.9[0-9]* | \
    'GNU Make '3.[1-9][0-9][0-9]* | 'GNU Make '[4-9]* | 'GNU Make '[1-9][0-9]* )
       ac_path_MAKE_found=:;;
  esac
}]
AC_CACHE_CHECK([for GNU Make], [ac_cv_path_MAKE],
  [ac_path_MAKE_found=false
   if test -n "$MAKE"; then
     emacs_check_gnu_make "$MAKE"
     ac_cv_path_MAKE=$MAKE
   else
     emacs_tried_make=false
     emacs_tried_gmake=false
     emacs_tried_gnumake=false
     AC_PATH_PROGS_FEATURE_CHECK([MAKE], [make gmake gnumake],
       [[emacs_check_gnu_make "$ac_path_MAKE"
	 if $ac_path_MAKE_found; then
	   # Use the fully-qualified program name only if the basename
	   # would not resolve to it.
	   if eval \$emacs_tried_$ac_prog; then
	     ac_cv_path_MAKE=$ac_path_MAKE
	   else
	     ac_cv_path_MAKE=$ac_prog
	   fi
	 fi
	 eval emacs_tried_$ac_prog=:]])
   fi])
$ac_path_MAKE_found || {
AC_MSG_ERROR([[Building Emacs requires GNU Make, at least version 3.81.
If you have it installed under another name, configure with 'MAKE=...'.
For example, run '$0 MAKE=gnu-make'.]])
}
MAKE=$ac_cv_path_MAKE

dnl Fairly arbitrary, older versions might work too.
AM_INIT_AUTOMAKE(1.11)

dnl Canonicalize the configuration name.
AC_CANONICAL_HOST
canonical=$host
configuration=${host_alias-${build_alias-$host}}

dnl We get MINGW64 with MSYS2.
case $canonical in
 *-mingw*)
  . $srcdir/nt/mingw-cfg.site

  case $srcdir in
    /* | ?:*)
      # srcdir is an absolute path.  In this case, force the format
      # "/c/foo/bar", to simplify later conversions to native Windows
      # format ("c:/foo/bar").
      srcdir=`cd "${srcdir}" && pwd -W`
      srcdir="/${srcdir:0:1}${srcdir:2}"
      ;;
  esac;;
esac

dnl Support for --program-prefix, --program-suffix and
dnl --program-transform-name options
AC_ARG_PROGRAM

dnl It is important that variables on the RHS not be expanded here,
dnl hence the single quotes.  This is per the GNU coding standards, see
dnl (autoconf) Installation Directory Variables
dnl See also epaths.h below.
lispdir='${datadir}/emacs/${version}/lisp'
standardlisppath='${lispdir}'
locallisppath='${datadir}/emacs/${version}/site-lisp:'\
'${datadir}/emacs/site-lisp'
lisppath='${locallisppath}:${standardlisppath}'
etcdir='${datadir}/emacs/${version}/etc'
archlibdir='${libexecdir}/emacs/${version}/${configuration}'
etcdocdir='${datadir}/emacs/${version}/etc'
gamedir='${localstatedir}/games/emacs'

dnl Special option to disable the most of other options.
AC_ARG_WITH(all,
[AS_HELP_STRING([--without-all],
		[omit almost all features and build
		small executable with minimal dependencies])],
  [with_features=$withval],
  [with_features=yes])

dnl OPTION_DEFAULT_OFF(NAME, HELP-STRING)
dnl Create a new --with option that defaults to being disabled.
dnl NAME is the base name of the option.  The shell variable with_NAME
dnl   will be set to either the user's value (if the option is
dnl   specified; 'yes' for a plain --with-NAME) or to 'no' (if the
dnl   option is not specified).  Note that the shell variable name is
dnl   constructed as autoconf does, by replacing non-alphanumeric
dnl   characters with "_".
dnl HELP-STRING is the help text for the option.
AC_DEFUN([OPTION_DEFAULT_OFF], [dnl
  AC_ARG_WITH([$1],[AS_HELP_STRING([--with-$1],[$2])],[],[dnl
    m4_bpatsubst([with_$1], [[^0-9a-z]], [_])=no])dnl
])dnl

dnl OPTION_DEFAULT_ON(NAME, HELP-STRING)
dnl Create a new --with option that defaults to $with_features.
dnl NAME is the base name of the option.  The shell variable with_NAME
dnl   will be set either to 'no' (for a plain --without-NAME) or to
dnl   'yes' (if the option is not specified).  Note that the shell
dnl   variable name is constructed as autoconf does, by replacing
dnl   non-alphanumeric characters with "_".
dnl HELP-STRING is the help text for the option.
AC_DEFUN([OPTION_DEFAULT_ON], [dnl
  AC_ARG_WITH([$1],[AS_HELP_STRING([--without-$1],[$2])],[],[dnl
   m4_bpatsubst([with_$1], [[^0-9a-z]], [_])=$with_features])dnl
])dnl

OPTION_DEFAULT_ON([pop],[don't support POP mail retrieval with movemail])
if test "$with_pop" = yes; then
   AC_DEFINE(MAIL_USE_POP)
fi
AH_TEMPLATE(MAIL_USE_POP, [Define to support POP mail retrieval.])dnl

OPTION_DEFAULT_OFF([kerberos],[support Kerberos-authenticated POP])
if test "$with_kerberos" != no; then
   AC_DEFINE(KERBEROS)
fi
AH_TEMPLATE(KERBEROS,
	    [Define to support Kerberos-authenticated POP mail retrieval.])dnl

OPTION_DEFAULT_OFF([kerberos5],[support Kerberos version 5 authenticated POP])
if test "${with_kerberos5}" != no; then
  if test "${with_kerberos}" = no; then
    with_kerberos=yes
    AC_DEFINE(KERBEROS)
  fi
  AC_DEFINE(KERBEROS5, 1, [Define to use Kerberos 5 instead of Kerberos 4.])
fi

OPTION_DEFAULT_OFF([hesiod],[support Hesiod to get the POP server host])
dnl FIXME hesiod support may not be present, so it seems like an error
dnl to define, or at least use, this unconditionally.
if test "$with_hesiod" != no; then
  AC_DEFINE(HESIOD, 1, [Define to support using a Hesiod database to find the POP server.])
fi

OPTION_DEFAULT_OFF([mmdf],[support MMDF mailboxes])
if test "$with_mmdf" != no; then
   AC_DEFINE(MAIL_USE_MMDF, 1, [Define to support MMDF mailboxes in movemail.])
fi

OPTION_DEFAULT_OFF([mail-unlink],[unlink, rather than empty, mail spool after reading])
if test "$with_mail_unlink" != no; then
   AC_DEFINE(MAIL_UNLINK_SPOOL, 1, [Define to unlink, rather than empty, mail spool after reading.])
fi

AC_ARG_WITH([mailhost],[AS_HELP_STRING([--with-mailhost=HOSTNAME],
    [string giving default POP mail host])],
    AC_DEFINE_UNQUOTED(MAILHOST, ["$withval"], [String giving fallback POP mail host.]))

AC_ARG_WITH([sound],[AS_HELP_STRING([--with-sound=VALUE],
  [compile with sound support (VALUE one of: yes, alsa, oss, bsd-ossaudio, no;
default yes).  Only for GNU/Linux, FreeBSD, NetBSD, MinGW.])],
  [ case "${withval}" in
      yes|no|alsa|oss|bsd-ossaudio) val=$withval ;;
      *) AC_MSG_ERROR([`--with-sound=$withval' is invalid;
this option's value should be `yes', `no', `alsa', `oss', or `bsd-ossaudio'.])
      ;;
    esac
    with_sound=$val
  ],
  [with_sound=$with_features])

dnl FIXME currently it is not the last.
dnl This should be the last --with option, because --with-x is
dnl added later on when we find the file name of X, and it's best to
dnl keep them together visually.
AC_ARG_WITH([x-toolkit],[AS_HELP_STRING([--with-x-toolkit=KIT],
 [use an X toolkit (KIT one of: yes or gtk, gtk2, gtk3, lucid or athena, motif, no)])],
[	  case "${withval}" in
	    y | ye | yes )	val=gtk ;;
	    n | no )		val=no  ;;
	    l | lu | luc | luci | lucid )	val=lucid ;;
	    a | at | ath | athe | athen | athena )	val=athena ;;
	    m | mo | mot | moti | motif )	val=motif ;;
	    g | gt | gtk  )	val=gtk ;;
	    gtk2  )	val=gtk2 ;;
	    gtk3  )	val=gtk3 ;;
	    * )
AC_MSG_ERROR([`--with-x-toolkit=$withval' is invalid;
this option's value should be `yes', `no', `lucid', `athena', `motif', `gtk',
`gtk2' or `gtk3'.  `yes' and `gtk' are synonyms.
`athena' and `lucid' are synonyms.])
	    ;;
	  esac
	  with_x_toolkit=$val
])

OPTION_DEFAULT_OFF([wide-int], [prefer wide Emacs integers (typically 62-bit)])
if test "$with_wide_int" = yes; then
  AC_DEFINE([WIDE_EMACS_INT], 1, [Use long long for EMACS_INT if available.])
fi

dnl _ON results in a '--without' option in the --help output, so
dnl the help text should refer to "don't compile", etc.
with_xpm_set=${with_xpm+set}
OPTION_DEFAULT_ON([xpm],[don't compile with XPM image support])
OPTION_DEFAULT_ON([jpeg],[don't compile with JPEG image support])
OPTION_DEFAULT_ON([tiff],[don't compile with TIFF image support])
OPTION_DEFAULT_ON([gif],[don't compile with GIF image support])
OPTION_DEFAULT_ON([png],[don't compile with PNG image support])
OPTION_DEFAULT_ON([rsvg],[don't compile with SVG image support])
OPTION_DEFAULT_ON([xml2],[don't compile with XML parsing support])
OPTION_DEFAULT_ON([imagemagick],[don't compile with ImageMagick image support])

OPTION_DEFAULT_ON([xft],[don't use XFT for anti aliased fonts])
OPTION_DEFAULT_ON([libotf],[don't use libotf for OpenType font support])
OPTION_DEFAULT_ON([m17n-flt],[don't use m17n-flt for text shaping])

OPTION_DEFAULT_ON([toolkit-scroll-bars],[don't use Motif or Xaw3d scroll bars])
OPTION_DEFAULT_ON([xaw3d],[don't use Xaw3d])
OPTION_DEFAULT_ON([xim],[don't use X11 XIM])
OPTION_DEFAULT_OFF([ns],[use NeXTstep (Cocoa or GNUstep) windowing system])
OPTION_DEFAULT_OFF([w32], [use native MS Windows GUI in a Cygwin build])

OPTION_DEFAULT_ON([gpm],[don't use -lgpm for mouse support on a GNU/Linux console])
OPTION_DEFAULT_ON([dbus],[don't compile with D-Bus support])
OPTION_DEFAULT_ON([gconf],[don't compile with GConf support])
OPTION_DEFAULT_ON([gsettings],[don't compile with GSettings support])
OPTION_DEFAULT_ON([selinux],[don't compile with SELinux support])
OPTION_DEFAULT_ON([gnutls],[don't use -lgnutls for SSL/TLS support])
OPTION_DEFAULT_ON([zlib],[don't compile with zlib decompression support])

AC_ARG_WITH([file-notification],[AS_HELP_STRING([--with-file-notification=LIB],
 [use a file notification library (LIB one of: yes, gfile, inotify, w32, no)])],
 [ case "${withval}" in
    y | ye | yes )	val=yes ;;
    n | no )		val=no  ;;
    g | gf | gfi | gfil | gfile )	val=gfile ;;
    i | in | ino | inot | inoti | inotif | inotify )	val=inotify ;;
    w | w3 | w32 )	val=w32 ;;
    * ) AC_MSG_ERROR([`--with-file-notification=$withval' is invalid;
this option's value should be `yes', `no', `gfile', `inotify' or `w32'.
`yes' is a synonym for `w32' on MS-Windows, for `no' on Nextstep,
otherwise for the first of `gfile' or `inotify' that is usable.])
    ;;
   esac
   with_file_notification=$val
 ],
 [with_file_notification=$with_features])

## For the times when you want to build Emacs but don't have
## a suitable makeinfo, and can live without the manuals.
dnl http://lists.gnu.org/archive/html/emacs-devel/2008-04/msg01844.html
OPTION_DEFAULT_ON([makeinfo],[don't require makeinfo for building manuals])

## This might be a 'configure' arg.
AC_SUBST([ACLOCAL_PATH])

## Makefile.in needs the cache file name.
AC_SUBST(cache_file)

## This is an option because I do not know if all info/man support
## compressed files, nor how to test if they do so.
OPTION_DEFAULT_ON([compress-install],
  [don't compress some files (.el, .info, etc.) when installing.  Equivalent to:
make GZIP_PROG= install])

AC_ARG_WITH(gameuser,dnl
[AS_HELP_STRING([--with-gameuser=USER],[user for shared game score files])])
test "X${with_gameuser}" != X && test "${with_gameuser}" != yes \
  && gameuser="${with_gameuser}"
test "X$gameuser" = X && gameuser=games

AC_ARG_WITH([gnustep-conf],dnl
[AS_HELP_STRING([--with-gnustep-conf=FILENAME],
   [name of GNUstep.conf; default $GNUSTEP_CONFIG_FILE, or /etc/GNUstep/GNUstep.conf])])
test "X${with_gnustep_conf}" != X && test "${with_gnustep_conf}" != yes && \
  GNUSTEP_CONFIG_FILE="${with_gnustep_conf}"
test "X$GNUSTEP_CONFIG_FILE" = "X" && \
     GNUSTEP_CONFIG_FILE=/etc/GNUstep/GNUstep.conf

AC_ARG_ENABLE(ns-self-contained,
[AS_HELP_STRING([--disable-ns-self-contained],
                [disable self contained build under NeXTstep])],
   EN_NS_SELF_CONTAINED=$enableval,
   EN_NS_SELF_CONTAINED=yes)

AC_ARG_ENABLE(locallisppath,
[AS_HELP_STRING([--enable-locallisppath=PATH],
                [directories Emacs should search for lisp files specific
		 to this site])],
if test "${enableval}" = "no"; then
  locallisppath=
elif test "${enableval}" != "yes"; then
  locallisppath=${enableval}
fi)

AC_ARG_ENABLE(checking,
[AS_HELP_STRING([--enable-checking@<:@=LIST@:>@],
		[enable expensive run-time checks.  With LIST,
		 enable only specific categories of checks.
		 Categories are: all,yes,no.
		 Flags are: stringbytes, stringoverrun, stringfreelist,
		 xmallocoverrun, conslist, glyphs])],
[ac_checking_flags="${enableval}"],[])
IFS="${IFS= 	}"; ac_save_IFS="$IFS"; IFS="$IFS,"
for check in $ac_checking_flags
do
	case $check in
	# these set all the flags to specific states
	yes)		ac_enable_checking=1 ;;
	no)		ac_enable_checking= ;
			ac_gc_check_stringbytes= ;
	                ac_gc_check_string_overrun= ;
	                ac_gc_check_string_free_list= ;
	                ac_xmalloc_overrun= ;
	                ac_gc_check_cons_list= ;
			ac_glyphs_debug= ;;
	all)		ac_enable_checking=1 ;
			ac_gc_check_stringbytes=1 ;
	                ac_gc_check_string_overrun=1 ;
	                ac_gc_check_string_free_list=1 ;
	                ac_xmalloc_overrun=1 ;
	                ac_gc_check_cons_list=1 ;
			ac_glyphs_debug=1 ;;
	# these enable particular checks
	stringbytes) 	ac_gc_check_stringbytes=1 ;;
	stringoverrun) 	ac_gc_check_string_overrun=1 ;;
	stringfreelist) ac_gc_check_string_free_list=1 ;;
	xmallocoverrun)	ac_xmalloc_overrun=1 ;;
	conslist)	ac_gc_check_cons_list=1 ;;
	glyphs)		ac_glyphs_debug=1 ;;
	*)	AC_MSG_ERROR(unknown check category $check) ;;
	esac
done
IFS="$ac_save_IFS"

if test x$ac_enable_checking != x ; then
  AC_DEFINE(ENABLE_CHECKING, 1,
[Define to 1 if expensive run-time data type and consistency checks are enabled.])
fi
if test x$ac_gc_check_stringbytes != x ; then
  AC_DEFINE(GC_CHECK_STRING_BYTES, 1,
[Define this temporarily to hunt a bug.  If defined, the size of
   strings is redundantly recorded in sdata structures so that it can
   be compared to the sizes recorded in Lisp strings.])
fi
if test x$ac_gc_check_string_overrun != x ; then
  AC_DEFINE(GC_CHECK_STRING_OVERRUN, 1,
[Define this to check for short string overrun.])
fi
if test x$ac_gc_check_string_free_list != x ; then
  AC_DEFINE(GC_CHECK_STRING_FREE_LIST, 1,
[Define this to check the string free list.])
fi
if test x$ac_xmalloc_overrun != x ; then
  AC_DEFINE(XMALLOC_OVERRUN_CHECK, 1,
[Define this to check for malloc buffer overrun.])
fi
if test x$ac_gc_check_cons_list != x ; then
  AC_DEFINE(GC_CHECK_CONS_LIST, 1,
[Define this to check for errors in cons list.])
fi
if test x$ac_glyphs_debug != x ; then
  AC_DEFINE(GLYPH_DEBUG, 1,
[Define this to enable glyphs debugging code.])
fi

AC_ARG_ENABLE(check-lisp-object-type,
[AS_HELP_STRING([--enable-check-lisp-object-type],
                [enable compile time checks for the Lisp_Object data type.
		This is useful for development for catching certain types of bugs.])],
if test "${enableval}" != "no"; then
   AC_DEFINE(CHECK_LISP_OBJECT_TYPE, 1,
   [Define this to enable compile time checks for the Lisp_Object data type.])
fi)


dnl The name of this option is unfortunate.  It predates, and has no
dnl relation to, the "sampling-based elisp profiler" added in 24.3.
dnl Actually, it stops it working.
dnl http://lists.gnu.org/archive/html/emacs-devel/2012-11/msg00393.html
AC_ARG_ENABLE(profiling,
[AS_HELP_STRING([--enable-profiling],
		[build emacs with low-level, gprof profiling support.
                Mainly useful for debugging Emacs itself.  May not work on
                all platforms.  Stops profiler.el working.])],
[ac_enable_profiling="${enableval}"],[])
if test x$ac_enable_profiling != x ; then
   PROFILING_CFLAGS="-DPROFILING=1 -pg"
else
   PROFILING_CFLAGS=
fi
AC_SUBST(PROFILING_CFLAGS)

AC_ARG_ENABLE(autodepend,
[AS_HELP_STRING([--enable-autodepend],
		[automatically generate dependencies to .h-files.
 		 Requires gcc, enabled if found.])],
[ac_enable_autodepend="${enableval}"],[ac_enable_autodepend=yes])

AC_ARG_ENABLE(gtk-deprecation-warnings,
[AS_HELP_STRING([--enable-gtk-deprecation-warnings],
		[Show Gtk+/Gdk deprecation warnings for Gtk+ >= 3.0])],
[ac_enable_gtk_deprecation_warnings="${enableval}"],[])

dnl This used to use changequote, but, apart from `changequote is evil'
dnl per the autoconf manual, we can speed up autoconf somewhat by quoting
dnl the great gob of text.  Thus it's not processed for possible expansion.
dnl Just make sure the brackets remain balanced.
dnl
dnl Since Emacs can't find matching pairs of quotes, boundaries are
dnl indicated by comments.
dnl quotation begins
[

### If you add support for a new configuration, add code to this
### switch statement to recognize your configuration name and select
### the appropriate opsys.

### As far as handling version numbers on operating systems is
### concerned, make sure things will fail in a fixable way.  If
### /etc/MACHINES doesn't say anything about version numbers, be
### prepared to handle anything reasonably.  If version numbers
### matter, be sure /etc/MACHINES says something about it.

opsys='' unported=no
case "${canonical}" in

  ## GNU/Linux and similar ports
  *-*-linux* )
    opsys=gnu-linux
  ;;

  ## FreeBSD ports
  *-*-freebsd* )
    opsys=freebsd
  ;;

  ## DragonFly ports
  *-*-dragonfly* )
    opsys=dragonfly
  ;;

  ## FreeBSD kernel + glibc based userland
  *-*-kfreebsd*gnu* )
    opsys=gnu-kfreebsd
  ;;

  ## NetBSD ports
  *-*-netbsd* )
    opsys=netbsd
  ;;

  ## OpenBSD ports
  *-*-openbsd* | *-*-mirbsd* )
    opsys=openbsd
  ;;

  ## Apple Darwin / Mac OS X
  *-apple-darwin* )
    case "${canonical}" in
      i[3456]86-* )  ;;
      powerpc-* )    ;;
      x86_64-* )     ;;
      * )            unported=yes ;;
    esac
    opsys=darwin
    ## Use fink packages if available.
    ## FIXME find a better way to do this: http://debbugs.gnu.org/11507
##    if test -d /sw/include && test -d /sw/lib; then
##      GCC_TEST_OPTIONS="-I/sw/include -L/sw/lib"
##      NON_GCC_TEST_OPTIONS=${GCC_TEST_OPTIONS}
##    fi
  ;;

  ## Cygwin ports
  *-*-cygwin )
    opsys=cygwin
  ;;

  ## HP 9000 series 700 and 800, running HP/UX
  hppa*-hp-hpux10.2* )
    opsys=hpux10-20
  ;;
  hppa*-hp-hpux1[1-9]* )
    opsys=hpux11
    CFLAGS="-D_INCLUDE__STDC_A1_SOURCE $CFLAGS"
  ;;

  ## IBM machines
  rs6000-ibm-aix4.[23]* )
    opsys=aix4-2
  ;;
  powerpc-ibm-aix4.[23]*  )
    opsys=aix4-2
  ;;
  rs6000-ibm-aix[56]* )
    opsys=aix4-2
  ;;
  powerpc-ibm-aix[5-9]* | powerpc-ibm-aix[1-9][0-9]* )
    opsys=aix4-2
  ;;

  ## Silicon Graphics machines
  ## Iris 4D
  mips-sgi-irix6.5 )
    opsys=irix6-5
    # Without defining _LANGUAGE_C, things get masked out in the headers
    # so that, for instance, grepping for `free' in stdlib.h fails and
    # AC_HEADER_STD_C fails.   (MIPSPro 7.2.1.2m compilers, Irix 6.5.3m).
    NON_GCC_TEST_OPTIONS="-D_LANGUAGE_C"
  ;;

  ## Suns
  *-sun-solaris* \
    | i[3456]86-*-solaris2* | i[3456]86-*-sunos5* \
    | x86_64-*-solaris2*    | x86_64-*-sunos5*)
    case "${canonical}" in
      i[3456]86-*-* )   ;;
      amd64-*-*|x86_64-*-*) ;;
      sparc* )		;;
      * )		unported=yes ;;
    esac
    case "${canonical}" in
      *-sunos5.[1-9][0-9]* | *-solaris2.[1-9][0-9]* )
		opsys=sol2-10
		emacs_check_sunpro_c=yes
		;;
      *-sunos5.[1-5]* | *-solaris2.[1-5]* ) unported=yes ;;
      ## Note that Emacs 23.1's NEWS said the following would be dropped.
      *-sunos5.6* | *-solaris2.6* )
		opsys=sol2-6
		RANLIB="ar -ts"
		;;
      ## 5.7 EOL Aug 2008, 5.8 EOL Mar 2012.
      *-sunos5.[7-9]* | *-solaris2.[7-9]* )
		opsys=sol2-6
		emacs_check_sunpro_c=yes
		;;
    esac
    ## Watch out for a compiler that we know will not work.
    case "${canonical}" in
     *-solaris* | *-sunos5* )
		if [ "x$CC" = x/usr/ucb/cc ]; then
		  ## /usr/ucb/cc doesn't work;
		  ## we should find some other compiler that does work.
		  unset CC
		fi
		;;
      *) ;;
    esac
  ;;

  ## Intel 386 machines where we don't care about the manufacturer.
  i[3456]86-*-* )
    case "${canonical}" in
      *-darwin* )               opsys=darwin ;;
      *-mingw32 )
		opsys=mingw32
		# MinGW overrides and adds some system headers in nt/inc.
		GCC_TEST_OPTIONS="-I $srcdir/nt/inc"
		;;
      *-sysv4.2uw* )	  	opsys=unixware ;;
      *-sysv5uw* )	  	opsys=unixware ;;
      *-sysv5OpenUNIX* )  	opsys=unixware ;;
      ## Otherwise, we'll fall through to the generic opsys code at the bottom.
    esac
  ;;

  # MinGW64
  x86_64-*-* )
    case "${canonical}" in
      *-mingw32 )
		opsys=mingw32
		# MinGW overrides and adds some system headers in nt/inc.
		GCC_TEST_OPTIONS="-I $srcdir/nt/inc"
		;;
      ## Otherwise, we'll fall through to the generic opsys code at the bottom.
    esac
  ;;

  * )
    unported=yes
  ;;
esac

### If the code above didn't choose an operating system, just choose
### an operating system based on the configuration name.  You really
### only want to use this when you have no idea what the right
### operating system is; if you know what operating systems a machine
### runs, it's cleaner to make it explicit in the case statement
### above.
if test x"${opsys}" = x; then
  case "${canonical}" in
    *-gnu* )				opsys=gnu ;;
    * )
      unported=yes
    ;;
  esac
fi

]
dnl quotation ends

if test $unported = yes; then
  AC_MSG_ERROR([Emacs does not support `${canonical}' systems.
If you think it should, please send a report to ${PACKAGE_BUGREPORT}.
Check `etc/MACHINES' for recognized configuration names.])
fi


#### Choose a compiler.

dnl Don't bother to test for C89.
AC_DEFUN([_AC_PROG_CC_C89], [$2])

dnl Sets GCC=yes if using gcc.
AC_PROG_CC([gcc cc cl clang "$XCRUN gcc" "$XCRUN clang"])
if test -n "$XCRUN"; then
  AC_CHECK_PROGS(AR, [ar "$XCRUN ar"])
  test -n "$AR" && export AR
fi

dnl Emacs needs C99 or later.
gl_PROG_CC_C99

AM_PROG_CC_C_O

if test x$GCC = xyes; then
  test "x$GCC_TEST_OPTIONS" != x && CC="$CC $GCC_TEST_OPTIONS"
else
  test "x$NON_GCC_TEST_OPTIONS" != x && CC="$CC $NON_GCC_TEST_OPTIONS"
fi

dnl This is used in lib/Makefile.am to use nt/gnulib.mk, the
dnl alternative to lib/gnulib.mk, so as to avoid generating header files
dnl that clash with MinGW.
AM_CONDITIONAL([BUILDING_FOR_WINDOWSNT], [test "x$opsys" = "xmingw32"])

# Avoid gnulib's tests for -lcrypto, so that there's no static dependency on it.
AC_DEFUN([gl_CRYPTO_CHECK])
# Avoid gnulib's tests for HAVE_WORKING_O_NOATIME and HAVE_WORKING_O_NOFOLLOW,
# as we don't use them.
AC_DEFUN([gl_FCNTL_O_FLAGS])

# Initialize gnulib right after choosing the compiler.
dnl Amongst other things, this sets AR and ARFLAGS.
gl_EARLY

if test "$ac_test_CFLAGS" != set; then
  # It's helpful to have C macros available to GDB, so prefer -g3 to -g
  # if -g3 works and the user does not specify CFLAGS.
  # This test must follow gl_EARLY; otherwise AC_LINK_IFELSE complains.
  case $CFLAGS in
    '-g')
      emacs_g3_CFLAGS='-g3';;
    '-g -O2')
      emacs_g3_CFLAGS='-g3 -O2';;
    *)
      emacs_g3_CFLAGS='';;
  esac
  if test -n "$emacs_g3_CFLAGS"; then
    emacs_save_CFLAGS=$CFLAGS
    CFLAGS=$emacs_g3_CFLAGS
    AC_CACHE_CHECK([whether $CC accepts $emacs_g3_CFLAGS],
      [emacs_cv_prog_cc_g3],
      [AC_LINK_IFELSE([AC_LANG_PROGRAM()],
	 [emacs_cv_prog_cc_g3=yes],
	 [emacs_cv_prog_cc_g3=no])])
    if test $emacs_cv_prog_cc_g3 != yes; then
      CFLAGS=$emacs_save_CFLAGS
    fi
    if test $opsys = mingw32; then
      CFLAGS="$CFLAGS -gdwarf-2"
    fi
  fi

  case $CFLAGS in
    *-O*) ;;
    *)
      # No optimization flag was inferred for this non-GCC compiler.
      # Try -O.  This is needed for xlc on AIX; see Bug#14258.
      emacs_save_CFLAGS=$CFLAGS
      test -z "$CFLAGS" || CFLAGS="$CFLAGS "
      CFLAGS=${CFLAGS}-O
      AC_CACHE_CHECK([whether $CC accepts -O],
        [emacs_cv_prog_cc_o],
	[AC_LINK_IFELSE([AC_LANG_PROGRAM()],
	   [emacs_cv_prog_cc_o=yes],
	   [emacs_cv_prog_cc_o=no])])
      if test $emacs_cv_prog_cc_o != yes; then
	CFLAGS=$emacs_save_CFLAGS
      fi ;;
  esac
fi

AC_ARG_ENABLE([gcc-warnings],
  [AS_HELP_STRING([--enable-gcc-warnings],
                  [turn on lots of GCC warnings/errors. This is intended for
		   developers, and may generate false alarms when used
		   with older or non-GNU development tools.])],
  [case $enableval in
     yes|no) ;;
     *)      AC_MSG_ERROR([bad value $enableval for gcc-warnings option]) ;;
   esac
   gl_gcc_warnings=$enableval],
  [gl_gcc_warnings=no]
)

# clang is unduly picky about some things.
AC_CACHE_CHECK([whether the compiler is clang], [emacs_cv_clang],
  [AC_COMPILE_IFELSE(
     [AC_LANG_PROGRAM([[
	  #ifndef __clang__
	    error "not clang";
	  #endif
        ]])],
     [emacs_cv_clang=yes],
     [emacs_cv_clang=no])])

# When compiling with GCC, prefer -isystem to -I when including system
# include files, to avoid generating useless diagnostics for the files.
if test "$gl_gcc_warnings" != yes; then
  isystem='-I'
  if test "$emacs_cv_clang" = yes
  then
     # Turn off some warnings if supported.
     gl_WARN_ADD([-Wno-switch])
     gl_WARN_ADD([-Wno-tautological-constant-out-of-range-compare])
     gl_WARN_ADD([-Wno-pointer-sign])
  fi
else
  isystem='-isystem '

  # This, $nw, is the list of warnings we disable.
  nw=

  case $with_x_toolkit in
    lucid | athena | motif)
       # Old toolkits mishandle 'const'.
       nw="$nw -Wwrite-strings"
       ;;
    *)
       gl_WARN_ADD([-Werror], [WERROR_CFLAGS])
       ;;
  esac
  AC_SUBST([WERROR_CFLAGS])

  nw="$nw -Wsystem-headers"         # Don't let system headers trigger warnings
  nw="$nw -Woverlength-strings"     # Not a problem these days
  nw="$nw -Wlogical-op"             # any use of fwrite provokes this
  nw="$nw -Wformat-nonliteral"      # we do this a lot
  nw="$nw -Wvla"                    # warnings in gettext.h
  nw="$nw -Wnested-externs"         # use of XARGMATCH/verify_function__
  nw="$nw -Wswitch-default"         # Too many warnings for now
  nw="$nw -Winline"                 # OK to ignore 'inline'
  nw="$nw -Wjump-misses-init"       # We sometimes safely jump over init.
  nw="$nw -Wstrict-overflow"        # OK to optimize assuming that
                                    # signed overflow has undefined behavior
  nw="$nw -Wsync-nand"              # irrelevant here, and provokes ObjC warning
  nw="$nw -Wunsafe-loop-optimizations" # OK to suppress unsafe optimizations
  nw="$nw -Wbad-function-cast"      # These casts are no worse than others.

  # Emacs doesn't care about shadowing; see
  # <http://lists.gnu.org/archive/html/emacs-diffs/2011-11/msg00265.html>.
  nw="$nw -Wshadow"

  # Emacs's use of alloca inhibits protecting the stack.
  nw="$nw -Wstack-protector"

  # The following line should be removable at some point.
  nw="$nw -Wsuggest-attribute=pure"

  # This part is merely for shortening the command line,
  # since -Wno-FOO needs to be added below regardless.
  nw="$nw -Wmissing-field-initializers"
  nw="$nw -Wswitch"
  nw="$nw -Wtype-limits"
  nw="$nw -Wunused-parameter"

  if test $emacs_cv_clang = yes; then
    nw="$nw -Wcast-align"
  fi

  gl_MANYWARN_ALL_GCC([ws])
  gl_MANYWARN_COMPLEMENT([ws], [$ws], [$nw])
  for w in $ws; do
    gl_WARN_ADD([$w])
  done
  gl_WARN_ADD([-Wredundant-decls])     # Prefer this, as we don't use Bison.
  gl_WARN_ADD([-Wno-missing-field-initializers]) # We need this one
  gl_WARN_ADD([-Wno-sign-compare])     # Too many warnings for now
  gl_WARN_ADD([-Wno-type-limits])      # Too many warnings for now
  gl_WARN_ADD([-Wno-switch])           # Too many warnings for now
  gl_WARN_ADD([-Wno-unused-parameter]) # Too many warnings for now
  gl_WARN_ADD([-Wno-format-nonliteral])

  # In spite of excluding -Wlogical-op above, it is enabled, as of
  # gcc 4.5.0 20090517.
  gl_WARN_ADD([-Wno-logical-op])

  # More things that clang is unduly picky about.
  if test $emacs_cv_clang = yes; then
    gl_WARN_ADD([-Wno-format-extra-args])
    gl_WARN_ADD([-Wno-tautological-constant-out-of-range-compare])
    gl_WARN_ADD([-Wno-unused-command-line-argument])
    gl_WARN_ADD([-Wno-unused-value])
  fi

  AC_DEFINE([lint], [1], [Define to 1 if the compiler is checking for lint.])
  AH_VERBATIM([FORTIFY_SOURCE],
  [/* Enable compile-time and run-time bounds-checking, and some warnings,
      without upsetting glibc 2.15+. */
   #if !defined _FORTIFY_SOURCE && defined __OPTIMIZE__ && __OPTIMIZE__
   # define _FORTIFY_SOURCE 2
   #endif
  ])
  AC_DEFINE([GNULIB_PORTCHECK], [1], [enable some gnulib portability checks])

  # We use a slightly smaller set of warning options for lib/.
  # Remove the following and save the result in GNULIB_WARN_CFLAGS.
  nw=
  nw="$nw -Wunused-macros"

  gl_MANYWARN_COMPLEMENT([GNULIB_WARN_CFLAGS], [$WARN_CFLAGS], [$nw])
  AC_SUBST([GNULIB_WARN_CFLAGS])
fi

edit_cflags="
  s,///*,/,g
  s/^/ /
  s/ -I/ $isystem/g
  s/^ //
"

AC_ARG_ENABLE(link-time-optimization,
[AS_HELP_STRING([--enable-link-time-optimization],
                [build emacs with link-time optimization.
		 This requires GCC 4.5.0 or later, or clang.
		 (Note that clang support is experimental - see INSTALL.)
		 It also makes Emacs harder to debug, and when we tried it
		 with GCC 4.9.0 x86-64 it made Emacs slower, so it's not
		 recommended for typical use.])],
if test "${enableval}" != "no"; then
   ac_lto_supported=no
   if test $emacs_cv_clang = yes; then
      AC_MSG_CHECKING([whether link-time optimization is supported by clang])
      GOLD_PLUGIN=`$CC -print-file-name=LLVMgold.so 2>/dev/null`
      if test -x "$GOLD_PLUGIN"; then
	 LTO="-flto"
      fi
   elif test x$GCC = xyes; then
      AC_MSG_CHECKING([whether link-time optimization is supported by gcc])
      CPUS=`getconf _NPROCESSORS_ONLN 2>/dev/null`
      if test x$CPUS != x; then
	 LTO="-flto=$CPUS"
      else
	 LTO="-flto"
      fi
   else
      AC_MSG_ERROR([Link-time optimization is not supported with your compiler.])
   fi
   if test -z "$LTO"; then
      ac_lto_supported=no
   else
      old_CFLAGS=$CFLAGS
      CFLAGS="$CFLAGS $LTO"
      AC_COMPILE_IFELSE([AC_LANG_PROGRAM([[]], [[]])],
         [ac_lto_supported=yes], [ac_lto_supported=no])
         CFLAGS="$old_CFLAGS"
   fi
   AC_MSG_RESULT([$ac_lto_supported])
   if test "$ac_lto_supported" = "yes"; then
      CFLAGS="$CFLAGS $LTO"
      if test x$emacs_cv_clang = xyes; then
	 AC_MSG_WARN([Please read INSTALL before using link-time optimization with clang])
	 # WARNING: 'ar --plugin ...' doesn't work without
	 # command, so plugin name is appended to ARFLAGS.
	 ARFLAGS="cru --plugin $GOLD_PLUGIN"
	 RANLIB="$RANLIB --plugin $GOLD_PLUGIN"
      else
        dnl The following is needed for GCC 4.9.0.  The GCC 4.9.0 release notes
        dnl suggest that instead of -ffat-lto-objects we should use gcc-ar and
        dnl gcc-ranlib in place of ar and ranlib, but gcc-ar makes /usr/bin/ar
        dnl dump core on Fedora 20, so play it safe for now.
        gl_COMPILER_OPTION_IF([-ffat-lto-objects],
          [CFLAGS="$CFLAGS -ffat-lto-objects"])
      fi
   fi
fi)

dnl Some other nice autoconf tests.
dnl These are commented out, since gl_EARLY and/or Autoconf already does them.
dnl AC_PROG_INSTALL
dnl AC_PROG_MKDIR_P
dnl if test "x$RANLIB" = x; then
dnl   AC_PROG_RANLIB
dnl fi


dnl Sadly, AC_PROG_LN_S is too restrictive.  It also tests whether links
dnl can be made to directories.  This is not relevant for our usage, and
dnl excludes some cases that work fine for us.  Eg MS Windows or files
dnl hosted on AFS, both examples where simple links work, but links to
dnl directories fail.  We use a cut-down version instead.
dnl AC_PROG_LN_S

AC_MSG_CHECKING([whether ln -s works for files in the same directory])
rm -f conf$$ conf$$.file

LN_S_FILEONLY='cp -p'

dnl On MinGW, ensure we will call the MSYS /bin/ln.exe, not some
dnl random program in the current directory.
if (echo >conf$$.file) 2>/dev/null; then
  if ln -s conf$$.file conf$$ 2>/dev/null; then
    if test "$opsys" = "mingw32"; then
      LN_S_FILEONLY='/bin/ln -s'
    else
      LN_S_FILEONLY='ln -s'
    fi
  elif ln conf$$.file conf$$ 2>/dev/null; then
    if test "$opsys" = "mingw32"; then
      LN_S_FILEONLY=/bin/ln
    else
      LN_S_FILEONLY=ln
    fi
  fi
fi

rm -f conf$$ conf$$.file

if test "$LN_S_FILEONLY" = "ln -s"; then
   AC_MSG_RESULT([yes])
else
   AC_MSG_RESULT([no, using $LN_S_FILEONLY])
fi

AC_SUBST(LN_S_FILEONLY)


dnl AC_PROG_LN_S sets LN_S to 'cp -pR' for MinGW, on the premise that 'ln'
dnl doesn't support links to directories, as in "ln file dir".  But that
dnl use is non-portable, and OTOH MinGW wants to use hard links for Emacs
dnl executables at "make install" time.
dnl See http://lists.gnu.org/archive/html/emacs-devel/2013-04/msg00475.html
dnl for more details.
if test "$opsys" = "mingw32"; then
  LN_S="/bin/ln"
fi

dnl On some Debian versions, "install-info" prints irritating messages
dnl "This is not dpkg install-info anymore, but GNU install-info"
dnl if called via an absolute file name.
dnl Use the entirely-identical-but-quieter ginstall-info instead if present.
dnl Sadly some people may have an old ginstall-info installed on
dnl non-Debian systems, so we can't use this.
dnl AC_PATH_PROGS(INSTALL_INFO, [ginstall-info install-info], :,
dnl   $PATH$PATH_SEPARATOR/usr/sbin$PATH_SEPARATOR/sbin)

AC_PATH_PROG(INSTALL_INFO, install-info, :,
  $PATH$PATH_SEPARATOR/usr/sbin$PATH_SEPARATOR/sbin)
dnl Don't use GZIP, which is used by gzip for additional parameters.
AC_PATH_PROG(GZIP_PROG, gzip)

test $with_compress_install != yes && test -n "$GZIP_PROG" && \
   GZIP_PROG=" # $GZIP_PROG # (disabled by configure --without-compress-install)"

if test $opsys = gnu-linux; then
  AC_PATH_PROG(PAXCTL, paxctl,,
    [$PATH$PATH_SEPARATOR/sbin$PATH_SEPARATOR/usr/sbin])
  if test "X$PAXCTL" != X; then
    AC_MSG_CHECKING([whether binaries have a PT_PAX_FLAGS header])
    AC_LINK_IFELSE([AC_LANG_PROGRAM([], [])],
      [if $PAXCTL -v conftest$EXEEXT >/dev/null 2>&1; then AC_MSG_RESULT(yes)
      else AC_MSG_RESULT(no); PAXCTL=""; fi])
  fi

  if test "${SETFATTR+set}" != set; then
    AC_CACHE_CHECK([for setfattr],
      [emacs_cv_prog_setfattr],
      [touch conftest.tmp
       if (setfattr -n user.pax.flags conftest.tmp) >/dev/null 2>&1; then
	 emacs_cv_prog_setfattr=yes
       else
	 emacs_cv_prog_setfattr=no
       fi])
    if test "$emacs_cv_prog_setfattr" = yes; then
      SETFATTR=setfattr
    else
      SETFATTR=
    fi
    rm -f conftest.tmp
    AC_SUBST([SETFATTR])
  fi
fi

## Need makeinfo >= 4.7 (?) to build the manuals.
AC_PATH_PROG(MAKEINFO, makeinfo, no)
dnl By this stage, configure has already checked for egrep and set EGREP,
dnl or exited with an error if no egrep was found.
if test "$MAKEINFO" != "no"; then
  case `
    $MAKEINFO --version 2> /dev/null |
    $EGREP 'texinfo[[^0-9]]*([[1-4]][[0-9]]+|[[5-9]]|4\.[[7-9]]|4\.[[1-6]][[0-9]]+)'
  ` in
    '') MAKEINFO=no;;
  esac
fi

## Makeinfo is unusual.  For a released Emacs, the manuals are
## pre-built, and not deleted by the normal clean rules.  makeinfo is
## therefore in the category of "special tools" not normally required, which
## configure does not have to check for (eg autoconf itself).
## In a repository checkout on the other hand, the manuals are not included.
## So makeinfo is a requirement to build from the repository, and configure
## should test for it as it does for any other build requirement.
## We use the presence of $srcdir/info/emacs to distinguish a release,
## with pre-built manuals, from a repository checkout.
HAVE_MAKEINFO=yes

if test "$MAKEINFO" = "no"; then
  MAKEINFO=makeinfo
  if test "x${with_makeinfo}" = "xno"; then
    HAVE_MAKEINFO=no
  elif test ! -e "$srcdir/info/emacs" && test ! -e "$srcdir/info/emacs.info"; then
    AC_MSG_ERROR( [You do not seem to have makeinfo >= 4.7, and your
source tree does not seem to have pre-built manuals in the `info' directory.
Either install a suitable version of makeinfo, or re-run configure
with the `--without-makeinfo' option to build without the manuals.] )
  fi
fi
AC_SUBST(HAVE_MAKEINFO)

if test $opsys = mingw32; then
   DOCMISC_W32=efaq-w32
else
   DOCMISC_W32=
fi
AC_SUBST(DOCMISC_W32)

dnl Add our options to ac_link now, after it is set up.

if test x$GCC = xyes; then
  test "x$GCC_LINK_TEST_OPTIONS" != x && \
    ac_link="$ac_link $GCC_LINK_TEST_OPTIONS"
else
  test "x$NON_GCC_LINK_TEST_OPTIONS" != x && \
    ac_link="$ac_link $NON_GCC_LINK_TEST_OPTIONS"
fi

dnl We need -znocombreloc if we're using a relatively recent GNU ld.
dnl If we can link with the flag, it shouldn't do any harm anyhow.
dnl (Don't use `-z nocombreloc' as -z takes no arg on Irix.)
dnl Treat GCC specially since it just gives a non-fatal `unrecognized option'
dnl if not built to support GNU ld.

dnl For a long time, -znocombreloc was added to LDFLAGS rather than
dnl LD_SWITCH_SYSTEM_TEMACS.  That is:
dnl * inappropriate, as LDFLAGS is a user option but this is essential.
dnl   Eg "make LDFLAGS=... all" could run into problems,
dnl   http://bugs.debian.org/684788
dnl * unnecessary, since temacs is the only thing that actually needs it.
dnl   Indeed this is where it was originally, prior to:
dnl   http://lists.gnu.org/archive/html/emacs-pretest-bug/2004-03/msg00170.html
late_LDFLAGS="$LDFLAGS"
if test x$GCC = xyes; then
  LDFLAGS_NOCOMBRELOC="-Wl,-znocombreloc"
else
  LDFLAGS_NOCOMBRELOC="-znocombreloc"
fi

LDFLAGS="$LDFLAGS $LDFLAGS_NOCOMBRELOC"

AC_MSG_CHECKING([for -znocombreloc])
AC_LINK_IFELSE([AC_LANG_PROGRAM([], [])],
  [AC_MSG_RESULT(yes)],
  LDFLAGS_NOCOMBRELOC=
  [AC_MSG_RESULT(no)])

LDFLAGS="$late_LDFLAGS"

AC_CACHE_CHECK([whether addresses are sanitized],
  [emacs_cv_sanitize_address],
  [AC_COMPILE_IFELSE(
     [AC_LANG_PROGRAM(
	[[#ifndef __has_feature
	  #define __has_feature(f) 0
	  #endif
	  #if defined __SANITIZE_ADDRESS__ || __has_feature (address_sanitizer)
	  #else
	   error "Addresses are not sanitized.";
	  #endif
	]])],
     [emacs_cv_sanitize_address=yes],
     [emacs_cv_sanitize_address=no])])

dnl The function dump-emacs will not be defined and temacs will do
dnl (load "loadup") automatically unless told otherwise.
test "x$CANNOT_DUMP" = "x" && CANNOT_DUMP=no
case "$opsys" in
  your-opsys-here) CANNOT_DUMP=yes ;;
esac

if test "$CANNOT_DUMP" = "yes"; then
  AC_DEFINE(CANNOT_DUMP, 1, [Define if Emacs cannot be dumped on your system.])
elif test "$emacs_cv_sanitize_address" = yes; then
  AC_MSG_WARN([[Addresses are sanitized; suggest CANNOT_DUMP=yes]])
fi

AC_SUBST(CANNOT_DUMP)


UNEXEC_OBJ=unexelf.o
case "$opsys" in
  # MSDOS uses unexcoff.o
  aix4-2)
   UNEXEC_OBJ=unexaix.o
   ;;
  cygwin)
   UNEXEC_OBJ=unexcw.o
   ;;
  darwin)
   UNEXEC_OBJ=unexmacosx.o
   ;;
  hpux10-20 | hpux11)
   UNEXEC_OBJ=unexhp9k800.o
   ;;
  mingw32)
   UNEXEC_OBJ=unexw32.o
   ;;
  sol2-10)
   # Use the Solaris dldump() function, called from unexsol.c, to dump
   # emacs, instead of the generic ELF dump code found in unexelf.c.
   # The resulting binary has a complete symbol table, and is better
   # for debugging and other observability tools (debuggers, pstack, etc).
   #
   # If you encounter a problem using dldump(), please consider sending
   # a message to the OpenSolaris tools-linking mailing list:
   #      http://mail.opensolaris.org/mailman/listinfo/tools-linking
   #
   # It is likely that dldump() works with older Solaris too, but this has
   # not been tested, so for now this change is for Solaris 10 or newer.
   UNEXEC_OBJ=unexsol.o
   ;;
esac

LD_SWITCH_SYSTEM=
case "$opsys" in
  freebsd|dragonfly)
   ## Let `ld' find image libs and similar things in /usr/local/lib.
   ## The system compiler, GCC, has apparently been modified to not
   ## look there, contrary to what a stock GCC would do.
### It's not our place to do this.  See bug#10313#17.
###   LD_SWITCH_SYSTEM=-L/usr/local/lib
      :
   ;;

  gnu-linux)
   ## cpp test was "ifdef __mips__", but presumably this is equivalent...
   case $host_cpu in mips*) LD_SWITCH_SYSTEM="-G 0";; esac
   ;;

  netbsd)
### It's not our place to do this.  See bug#10313#17.
###   LD_SWITCH_SYSTEM="-Wl,-rpath,/usr/pkg/lib -L/usr/pkg/lib -Wl,-rpath,/usr/local/lib -L/usr/local/lib"
      :
   ;;

  openbsd)
   ## Han Boetes <han@boetes.org> says this is necessary,
   ## otherwise Emacs dumps core on elf systems.
   LD_SWITCH_SYSTEM="-Z"
   ;;
esac
AC_SUBST(LD_SWITCH_SYSTEM)

ac_link="$ac_link $LD_SWITCH_SYSTEM"

## This setting of LD_SWITCH_SYSTEM references LD_SWITCH_X_SITE_RPATH,
## which has not been defined yet.  When this was handled with cpp,
## it was expanded to null when configure sourced the s/*.h file.
## Thus LD_SWITCH_SYSTEM had different values in configure and the Makefiles.
## FIXME it would be cleaner to put this in LD_SWITCH_SYSTEM_TEMACS
## (or somesuch), but because it is supposed to go at the _front_
## of LD_SWITCH_SYSTEM, we cannot do that in exactly the same way.
## Compare with the gnu-linux case below, which added to the end
## of LD_SWITCH_SYSTEM, and so can instead go at the front of
## LD_SWITCH_SYSTEM_TEMACS.
case "$opsys" in
  netbsd|openbsd)
   LD_SWITCH_SYSTEM="\$(LD_SWITCH_X_SITE_RPATH) $LD_SWITCH_SYSTEM" ;;
esac


C_SWITCH_MACHINE=
case $canonical in
 alpha*)
  AC_CHECK_DECL([__ELF__])
  if test "$ac_cv_have_decl___ELF__" = "yes"; then
    ## With ELF, make sure that all common symbols get allocated to in the
    ## data section.  Otherwise, the dump of temacs may miss variables in
    ## the shared library that have been initialized.  For example, with
    ## GNU libc, __malloc_initialized would normally be resolved to the
    ## shared library's .bss section, which is fatal.
    if test "x$GCC" = "xyes"; then
      C_SWITCH_MACHINE="-fno-common"
    else
      AC_MSG_ERROR([Non-GCC compilers are not supported.])
    fi
  else
      dnl This was the unexalpha.c case.  Removed in 24.1, 2010-07-24,
      dnl albeit under the mistaken assumption that said file
      dnl was no longer used.
      AC_MSG_ERROR([Non-ELF systems are not supported since Emacs 24.1.])
  fi
  ;;
esac
AC_SUBST(C_SWITCH_MACHINE)

AC_SUBST(UNEXEC_OBJ)

C_SWITCH_SYSTEM=
## Some programs in src produce warnings saying certain subprograms
## are too complex and need a MAXMEM value greater than 2000 for
## additional optimization.  --nils@exp-math.uni-essen.de
test "$opsys" = "aix4.2" && test "x$GCC" != "xyes" && \
  C_SWITCH_SYSTEM="-ma -qmaxmem=4000"
if test "$opsys" = "mingw32"; then
  case "$canonical" in
    x86_64-*-mingw32) C_SWITCH_SYSTEM="-mtune=generic" ;;
    *) C_SWITCH_SYSTEM="-mtune=pentium4" ;;
  esac
fi
## gnu-linux might need -D_BSD_SOURCE on old libc5 systems.
## It is redundant in glibc2, since we define _GNU_SOURCE.
AC_SUBST(C_SWITCH_SYSTEM)


LIBS_SYSTEM=
case "$opsys" in
  ## IBM's X11R5 uses -lIM and -liconv in AIX 3.2.2.
  aix4-2) LIBS_SYSTEM="-lrts -lIM -liconv" ;;

  freebsd|dragonfly) LIBS_SYSTEM="-lutil" ;;

  hpux*) LIBS_SYSTEM="-l:libdld.sl" ;;

  sol2*) LIBS_SYSTEM="-lsocket -lnsl" ;;

  ## Motif needs -lgen.
  unixware) LIBS_SYSTEM="-lsocket -lnsl -lelf -lgen" ;;
esac

AC_SUBST(LIBS_SYSTEM)

### Make sure subsequent tests use flags consistent with the build flags.

if test x"${OVERRIDE_CPPFLAGS}" != x; then
  CPPFLAGS="${OVERRIDE_CPPFLAGS}"
else
  CPPFLAGS="$C_SWITCH_SYSTEM $C_SWITCH_MACHINE $CPPFLAGS"
fi

# Suppress obsolescent Autoconf test for size_t; Emacs assumes C99 or better.
AC_DEFUN([AC_TYPE_SIZE_T])
# Likewise for obsolescent test for uid_t, gid_t; Emacs assumes them.
AC_DEFUN([AC_TYPE_UID_T])

# sqrt and other floating-point functions such as fmod and frexp
# are found in -lm on many systems.
OLD_LIBS=$LIBS
AC_SEARCH_LIBS([sqrt], [m])
if test "X$LIBS" = "X$OLD_LIBS"; then
  LIB_MATH=
else
  LIB_MATH=$ac_cv_search_sqrt
fi
LIBS=$OLD_LIBS

dnl Current possibilities handled by sed (aix4-2 -> aix,
dnl gnu-linux -> gnu/linux, etc.):
dnl gnu, gnu/linux, gnu/kfreebsd, aix, cygwin, darwin, hpux, irix.
dnl And special cases: berkeley-unix, usg-unix-v, ms-dos, windows-nt.
SYSTEM_TYPE=`echo $opsys | sed -e 's/[[0-9]].*//' -e 's|-|/|'`

case $opsys in
  cygwin )
    LIB_MATH=
    ;;
  darwin )
    ## Adding -lm confuses the dynamic linker, so omit it.
    LIB_MATH=
    ;;
  freebsd | dragonfly )
    SYSTEM_TYPE=berkeley-unix
    ;;
  gnu-linux | gnu-kfreebsd )
    ;;
  hpux10-20 | hpux11 )
    ;;
  mingw32 )
    LIB_MATH=
    SYSTEM_TYPE=windows-nt
    ;;
  dnl NB this may be adjusted below.
  netbsd | openbsd )
    SYSTEM_TYPE=berkeley-unix
    ;;

  sol2* | unixware )
    SYSTEM_TYPE=usg-unix-v
    ;;

esac

AC_SUBST(LIB_MATH)
AC_DEFINE_UNQUOTED(SYSTEM_TYPE, "$SYSTEM_TYPE",
  [The type of system you are compiling for; sets `system-type'.])


pre_PKG_CONFIG_CFLAGS=$CFLAGS
pre_PKG_CONFIG_LIBS=$LIBS

PKG_PROG_PKG_CONFIG(0.9.0)

dnl EMACS_CHECK_MODULES(GSTUFF, gtk+-2.0 >= 1.3 glib = 1.3.4)
dnl acts like PKG_CHECK_MODULES(GSTUFF, gtk+-2.0 >= 1.3 glib = 1.3.4,
dnl HAVE_GSTUFF=yes, HAVE_GSTUFF=no) -- see pkg-config man page --
dnl except that it postprocesses CFLAGS as needed for --enable-gcc-warnings.
dnl EMACS_CHECK_MODULES accepts optional 3rd and 4th arguments that
dnl can take the place of the default HAVE_GSTUFF=yes and HAVE_GSTUFF=no
dnl actions.
AC_DEFUN([EMACS_CHECK_MODULES],
  [PKG_CHECK_MODULES([$1], [$2],
     [$1_CFLAGS=`AS_ECHO(["$$1_CFLAGS"]) | sed -e "$edit_cflags"`
      m4_default([$3], [HAVE_$1=yes])],
     [m4_default([$4], [HAVE_$1=no])])])

HAVE_SOUND=no
if test "${with_sound}" != "no"; then
  # Sound support for GNU/Linux, the free BSDs, and MinGW.
  AC_CHECK_HEADERS([machine/soundcard.h sys/soundcard.h soundcard.h],
    have_sound_header=yes, [], [
    #ifdef __MINGW32__
    #define WIN32_LEAN_AND_MEAN
    #include <windows.h>
    #endif
    ])
  test "${with_sound}" = "oss" && test "${have_sound_header}" != "yes" && \
    AC_MSG_ERROR([OSS sound support requested but not found.])

  if test "${with_sound}" = "bsd-ossaudio" || test "${with_sound}" = "yes"; then
    # Emulation library used on NetBSD.
    AC_CHECK_LIB(ossaudio, _oss_ioctl, LIBSOUND=-lossaudio, LIBSOUND=)
    test "${with_sound}" = "bsd-ossaudio" && test -z "$LIBSOUND" && \
      AC_MSG_ERROR([bsd-ossaudio sound support requested but not found.])
    dnl FIXME?  If we did find ossaudio, should we set with_sound=bsd-ossaudio?
    dnl Traditionally, we go on to check for alsa too.  Does that make sense?
  fi
  AC_SUBST(LIBSOUND)

  if test "${with_sound}" = "alsa" || test "${with_sound}" = "yes"; then
    ALSA_REQUIRED=1.0.0
    ALSA_MODULES="alsa >= $ALSA_REQUIRED"
    EMACS_CHECK_MODULES([ALSA], [$ALSA_MODULES])
    if test $HAVE_ALSA = yes; then
      SAVE_CFLAGS="$CFLAGS"
      SAVE_LIBS="$LIBS"
      CFLAGS="$ALSA_CFLAGS $CFLAGS"
      LIBS="$ALSA_LIBS $LIBS"
      AC_COMPILE_IFELSE([AC_LANG_PROGRAM([[#include <asoundlib.h>]], [[snd_lib_error_set_handler (0);]])],
                      emacs_alsa_normal=yes,
  	            emacs_alsa_normal=no)
      if test "$emacs_alsa_normal" != yes; then
        AC_COMPILE_IFELSE([AC_LANG_PROGRAM([[#include <alsa/asoundlib.h>]],
                       [[snd_lib_error_set_handler (0);]])],
                       emacs_alsa_subdir=yes,
  	             emacs_alsa_subdir=no)
        if test "$emacs_alsa_subdir" != yes; then
          AC_MSG_ERROR([pkg-config found alsa, but it does not compile.  See config.log for error messages.])
        fi
        ALSA_CFLAGS="$ALSA_CFLAGS -DALSA_SUBDIR_INCLUDE"
      fi

      CFLAGS="$SAVE_CFLAGS"
      LIBS="$SAVE_LIBS"
      LIBSOUND="$LIBSOUND $ALSA_LIBS"
      CFLAGS_SOUND="$CFLAGS_SOUND $ALSA_CFLAGS"
      AC_DEFINE(HAVE_ALSA, 1, [Define to 1 if ALSA is available.])
    elif test "${with_sound}" = "alsa"; then
      AC_MSG_ERROR([ALSA sound support requested but not found.])
    fi
  fi                            dnl with_sound = alsa|yes

  dnl Define HAVE_SOUND if we have sound support.  We know it works and
  dnl compiles only on the specified platforms.  For others, it
  dnl probably doesn't make sense to try.
  dnl FIXME So surely we should bypass this whole section if not using
  dnl one of these platforms?
  if test x$have_sound_header = xyes || test $HAVE_ALSA = yes; then
     case "$opsys" in
       dnl defined __FreeBSD__ || defined __NetBSD__ || defined __linux__
       dnl Adjust the --with-sound help text if you change this.
       gnu-linux|freebsd|netbsd|mingw32)
         AC_DEFINE(HAVE_SOUND, 1, [Define to 1 if you have sound support.])
         HAVE_SOUND=yes
         ;;
     esac
  fi

  AC_SUBST(CFLAGS_SOUND)
fi

dnl checks for header files
AC_CHECK_HEADERS_ONCE(
  sys/systeminfo.h
  sys/sysinfo.h
  coff.h pty.h
  sys/resource.h
  sys/utsname.h pwd.h utmp.h util.h)

AC_MSG_CHECKING(if personality LINUX32 can be set)
AC_COMPILE_IFELSE([AC_LANG_PROGRAM([[#include <sys/personality.h>]], [[personality (PER_LINUX32)]])],
               emacs_cv_personality_linux32=yes,
	       emacs_cv_personality_linux32=no)
AC_MSG_RESULT($emacs_cv_personality_linux32)

if test $emacs_cv_personality_linux32 = yes; then
  AC_DEFINE(HAVE_PERSONALITY_LINUX32, 1,
            [Define to 1 if personality LINUX32 can be set.])
fi

if test "$ac_cv_header_sys_sysinfo_h" = yes; then
  AC_MSG_CHECKING([if Linux sysinfo may be used])
  AC_COMPILE_IFELSE([AC_LANG_PROGRAM([[#include <sys/sysinfo.h>]],
                                     [[struct sysinfo si; sysinfo (&si)]])],
    emacs_cv_linux_sysinfo=yes, emacs_cv_linux_sysinfo=no)
  AC_MSG_RESULT($emacs_cv_linux_sysinfo)
  if test $emacs_cv_linux_sysinfo = yes; then
    AC_DEFINE([HAVE_LINUX_SYSINFO], 1, [Define to 1 if you have Linux sysinfo function.])
    AC_COMPILE_IFELSE([AC_LANG_PROGRAM([[#include <sys/sysinfo.h>]],
                                       [[struct sysinfo si; return si.mem_unit]])],
      AC_DEFINE(LINUX_SYSINFO_UNIT, 1,
                [Define to 1 if Linux sysinfo sizes are in multiples of mem_unit bytes.]))
  fi
fi

dnl On Solaris 8 there's a compilation warning for term.h because
dnl it doesn't define `bool'.
AC_CHECK_HEADERS(term.h, , , -)
AC_HEADER_TIME
AC_CHECK_DECLS([sys_siglist], [], [], [[#include <signal.h>
			              ]])
if test $ac_cv_have_decl_sys_siglist != yes; then
  # For Tru64, at least:
  AC_CHECK_DECLS([__sys_siglist], [], [], [[#include <signal.h>
			                  ]])
fi
AC_HEADER_SYS_WAIT

AC_CHECK_HEADERS_ONCE(sys/socket.h)
AC_CHECK_HEADERS(net/if.h, , , [AC_INCLUDES_DEFAULT
#if HAVE_SYS_SOCKET_H
#include <sys/socket.h>
#endif])
AC_CHECK_HEADERS(ifaddrs.h, , , [AC_INCLUDES_DEFAULT
#if HAVE_SYS_SOCKET_H
#include <sys/socket.h>
#endif])
AC_CHECK_HEADERS(net/if_dl.h, , , [AC_INCLUDES_DEFAULT
#if HAVE_SYS_SOCKET_H
#include <sys/socket.h>
#endif])

dnl checks for structure members
AC_CHECK_MEMBERS([struct ifreq.ifr_flags, struct ifreq.ifr_hwaddr,
		  struct ifreq.ifr_netmask, struct ifreq.ifr_broadaddr,
		  struct ifreq.ifr_addr,
		  struct ifreq.ifr_addr.sa_len], , ,
		 [AC_INCLUDES_DEFAULT
#if HAVE_SYS_SOCKET_H
#include <sys/socket.h>
#endif
#if HAVE_NET_IF_H
#include <net/if.h>
#endif])

dnl Check for endianness.
dnl AC_C_BIGENDIAN is done by gnulib.

dnl check for Make feature

DEPFLAGS=
MKDEPDIR=":"
deps_frag=deps.mk
dnl check if we have GCC and autodepend is on.
if test "$GCC" = yes && test "$ac_enable_autodepend" = yes; then
   AC_MSG_CHECKING([whether gcc understands -MMD -MF])
   SAVE_CFLAGS="$CFLAGS"
   CFLAGS="$CFLAGS -MMD -MF deps.d -MP"
   AC_COMPILE_IFELSE([AC_LANG_PROGRAM([[]], [[]])], , ac_enable_autodepend=no)
   CFLAGS="$SAVE_CFLAGS"
   test -f deps.d || ac_enable_autodepend=no
   rm -rf deps.d
   AC_MSG_RESULT([$ac_enable_autodepend])
   if test $ac_enable_autodepend = yes; then
      DEPFLAGS='-MMD -MF ${DEPDIR}/$*.d -MP'
      ## MKDIR_P is documented (see AC_PROG_MKDIR_P) to be parallel-safe.
      MKDEPDIR='${MKDIR_P} ${DEPDIR}'
      deps_frag=autodeps.mk
   fi
fi
lwlib_deps_frag=$srcdir/lwlib/$deps_frag
oldxmenu_deps_frag=$srcdir/oldXMenu/$deps_frag
deps_frag=$srcdir/src/$deps_frag
AC_SUBST(MKDEPDIR)
AC_SUBST(DEPFLAGS)
AC_SUBST_FILE(deps_frag)
AC_SUBST_FILE(lwlib_deps_frag)
AC_SUBST_FILE(oldxmenu_deps_frag)

lisp_frag=$srcdir/src/lisp.mk
AC_SUBST_FILE(lisp_frag)


dnl checks for operating system services
AC_SYS_LONG_FILE_NAMES

#### Choose a window system.

## We leave window_system equal to none if
## we end up building without one.  Any new window system should
## set window_system to an appropriate value and add objects to
## window-system-specific substs.

window_system=none
AC_PATH_X
if test "$no_x" != yes; then
  window_system=x11
fi

LD_SWITCH_X_SITE_RPATH=
if test "${x_libraries}" != NONE; then
  if test -n "${x_libraries}"; then
    LD_SWITCH_X_SITE=-L`echo ${x_libraries} | sed -e "s/:/ -L/g"`
    LD_SWITCH_X_SITE_RPATH=-Wl,-rpath,`echo ${x_libraries} | sed -e "s/:/ -Wl,-rpath,/g"`
  fi
  x_default_search_path=""
  x_search_path=${x_libraries}
  if test -z "${x_search_path}"; then
    x_search_path=/usr/lib
  fi
  for x_library in `echo ${x_search_path}: | \
		    sed -e "s/:/ /g" -e p -e "s:/lib[[^ /]]* :/share :g"`; do
    x_search_path="\
${x_library}/X11/%L/%T/%N%C%S:\
${x_library}/X11/%l/%T/%N%C%S:\
${x_library}/X11/%T/%N%C%S:\
${x_library}/X11/%L/%T/%N%S:\
${x_library}/X11/%l/%T/%N%S:\
${x_library}/X11/%T/%N%S"
    if test x"${x_default_search_path}" = x; then
      x_default_search_path=${x_search_path}
    else
      x_default_search_path="${x_search_path}:${x_default_search_path}"
    fi
  done
fi
AC_SUBST(LD_SWITCH_X_SITE_RPATH)

if test "${x_includes}" != NONE && test -n "${x_includes}"; then
  C_SWITCH_X_SITE="$isystem"`echo ${x_includes} | sed -e "s/:/ $isystem/g"`
fi

if test x"${x_includes}" = x; then
  bitmapdir=/usr/include/X11/bitmaps
else
  # accumulate include directories that have X11 bitmap subdirectories
  bmd_acc="dummyval"
  for bmd in `echo ${x_includes} | sed -e "s/:/ /g"`; do
    if test -d "${bmd}/X11/bitmaps"; then
      bmd_acc="${bmd_acc}:${bmd}/X11/bitmaps"
    fi
    if test -d "${bmd}/bitmaps"; then
      bmd_acc="${bmd_acc}:${bmd}/bitmaps"
    fi
  done
  if test ${bmd_acc} != "dummyval"; then
    bitmapdir=`echo ${bmd_acc} | sed -e "s/^dummyval://"`
  fi
fi

HAVE_NS=no
NS_IMPL_COCOA=no
NS_IMPL_GNUSTEP=no
tmp_CPPFLAGS="$CPPFLAGS"
tmp_CFLAGS="$CFLAGS"
CPPFLAGS="$CPPFLAGS -x objective-c"
CFLAGS="$CFLAGS -x objective-c"
GNU_OBJC_CFLAGS=
LIBS_GNUSTEP=
if test "${with_ns}" != no; then
  if test "${opsys}" = darwin; then
     NS_IMPL_COCOA=yes
     ns_appdir=`pwd`/nextstep/Emacs.app
     ns_appbindir=${ns_appdir}/Contents/MacOS
     ns_appresdir=${ns_appdir}/Contents/Resources
     ns_appsrc=Cocoa/Emacs.base
  elif test -f $GNUSTEP_CONFIG_FILE; then
     NS_IMPL_GNUSTEP=yes
     ns_appdir=`pwd`/nextstep/Emacs.app
     ns_appbindir=${ns_appdir}
     ns_appresdir=${ns_appdir}/Resources
     ns_appsrc=GNUstep/Emacs.base
     dnl FIXME sourcing this several times in subshells seems inefficient.
     GNUSTEP_SYSTEM_HEADERS="$(. $GNUSTEP_CONFIG_FILE; echo $GNUSTEP_SYSTEM_HEADERS)"
     GNUSTEP_SYSTEM_LIBRARIES="$(. $GNUSTEP_CONFIG_FILE; echo $GNUSTEP_SYSTEM_LIBRARIES)"
     dnl I seemed to need these as well with GNUstep-startup 0.25.
     GNUSTEP_LOCAL_HEADERS="$(. $GNUSTEP_CONFIG_FILE; echo $GNUSTEP_LOCAL_HEADERS)"
     GNUSTEP_LOCAL_LIBRARIES="$(. $GNUSTEP_CONFIG_FILE; echo $GNUSTEP_LOCAL_LIBRARIES)"
     test "x${GNUSTEP_LOCAL_HEADERS}" != "x" && \
       GNUSTEP_LOCAL_HEADERS="-I${GNUSTEP_LOCAL_HEADERS}"
     test "x${GNUSTEP_LOCAL_LIBRARIES}" != "x" && \
       GNUSTEP_LOCAL_LIBRARIES="-L${GNUSTEP_LOCAL_LIBRARIES}"
     CPPFLAGS="$CPPFLAGS -I${GNUSTEP_SYSTEM_HEADERS} ${GNUSTEP_LOCAL_HEADERS}"
     CFLAGS="$CFLAGS -I${GNUSTEP_SYSTEM_HEADERS} ${GNUSTEP_LOCAL_HEADERS}"
     LDFLAGS="$LDFLAGS -L${GNUSTEP_SYSTEM_LIBRARIES} ${GNUSTEP_LOCAL_LIBRARIES}"
     LIBS_GNUSTEP="-lgnustep-gui -lgnustep-base -lobjc -lpthread"
     dnl GNUstep defines BASE_NATIVE_OBJC_EXCEPTIONS to 0 or 1.
     dnl If they had chosen to either define it or not, we could have
     dnl just used AC_CHECK_DECL here.
     AC_CACHE_CHECK(if GNUstep defines BASE_NATIVE_OBJC_EXCEPTIONS,
       emacs_cv_objc_exceptions,
AC_COMPILE_IFELSE([AC_LANG_PROGRAM([[#include <GNUstepBase/GSConfig.h>]],
[[#if defined BASE_NATIVE_OBJC_EXCEPTIONS && BASE_NATIVE_OBJC_EXCEPTIONS > 0
1;
#else
fail;
#endif]])], emacs_cv_objc_exceptions=yes, emacs_cv_objc_exceptions=no ) )
     if test $emacs_cv_objc_exceptions = yes; then
       dnl _NATIVE_OBJC_EXCEPTIONS is used by the GNUstep headers.
       AC_DEFINE(_NATIVE_OBJC_EXCEPTIONS, 1,
         [Define if GNUstep uses ObjC exceptions.])
       GNU_OBJC_CFLAGS="-fobjc-exceptions"
     fi
  fi

  dnl This is only used while we test the NS headers, it gets reset below.
  CFLAGS="$CFLAGS $GNU_OBJC_CFLAGS"

  AC_CHECK_HEADER([AppKit/AppKit.h], [HAVE_NS=yes],
  		  [AC_MSG_ERROR([`--with-ns' was specified, but the include
  files are missing or cannot be compiled.])])

  macfont_file=""
  if test "${NS_IMPL_COCOA}" = "yes"; then
    AC_MSG_CHECKING([for OSX 10.4 or newer])
    AC_COMPILE_IFELSE([AC_LANG_PROGRAM([#include <AppKit/AppKit.h>],
                                     [
#ifdef MAC_OS_X_VERSION_MAX_ALLOWED
#if MAC_OS_X_VERSION_MAX_ALLOWED >= 1040
 ; /* OK */
#else
 error "OSX 10.4 or newer required";
#endif
#endif
		    ])],
		    ns_osx_have_104=yes,
		    ns_osx_have_104=no)
    AC_MSG_RESULT([$ns_osx_have_104])

    if test $ns_osx_have_104 = no; then
       AC_MSG_ERROR([`OSX 10.4 or newer is required']);
    fi
    AC_MSG_CHECKING([for OSX 10.5 or newer])
    AC_COMPILE_IFELSE([AC_LANG_PROGRAM([#include <AppKit/AppKit.h>],
                                     [
#ifdef MAC_OS_X_VERSION_MAX_ALLOWED
#if MAC_OS_X_VERSION_MAX_ALLOWED >= 1050
 ; /* OK */
#else
 error "OSX 10.5 not found";
#endif
#endif
		    ])],
		    ns_osx_have_105=yes,
		    ns_osx_have_105=no)
    AC_MSG_RESULT([$ns_osx_have_105])
    if test $ns_osx_have_105 = yes; then
      macfont_file="macfont.o"
    fi
  fi
  AC_COMPILE_IFELSE([AC_LANG_PROGRAM([#include <Foundation/NSObjCRuntime.h>],
                                     [NSInteger i;])],
		    ns_have_nsinteger=yes,
		    ns_have_nsinteger=no)
  if test $ns_have_nsinteger = yes; then
    AC_DEFINE(NS_HAVE_NSINTEGER, 1, [Define to 1 if `NSInteger' is defined.])
  fi
fi

AC_SUBST(LIBS_GNUSTEP)

INSTALL_ARCH_INDEP_EXTRA=install-etc
ns_self_contained=no
NS_OBJ=
NS_OBJC_OBJ=
if test "${HAVE_NS}" = yes; then
  if test "$with_toolkit_scroll_bars" = "no"; then
    AC_MSG_ERROR([Non-toolkit scroll bars are not implemented for Nextstep.])
  fi

  window_system=nextstep
  # set up packaging dirs
  if test "${EN_NS_SELF_CONTAINED}" = yes; then
     ns_self_contained=yes
     prefix=${ns_appresdir}
     exec_prefix=${ns_appbindir}
     dnl This one isn't really used, only archlibdir is.
     libexecdir="\${ns_appbindir}/libexec"
     archlibdir="\${ns_appbindir}/libexec"
     etcdocdir="\${ns_appresdir}/etc"
     etcdir="\${ns_appresdir}/etc"
     dnl FIXME maybe set datarootdir instead.
     dnl That would also get applications, icons, man.
     infodir="\${ns_appresdir}/info"
     mandir="\${ns_appresdir}/man"
     lispdir="\${ns_appresdir}/lisp"
     INSTALL_ARCH_INDEP_EXTRA=
  fi

  NS_OBJC_OBJ="nsterm.o nsfns.o nsmenu.o nsselect.o nsimage.o nsfont.o $macfont_file"
fi
CFLAGS="$tmp_CFLAGS"
CPPFLAGS="$tmp_CPPFLAGS"
AC_SUBST(INSTALL_ARCH_INDEP_EXTRA)
AC_SUBST(ns_self_contained)
AC_SUBST(NS_OBJ)
AC_SUBST(NS_OBJC_OBJ)

HAVE_W32=no
W32_OBJ=
W32_LIBS=
EMACSRES=
CLIENTRES=
CLIENTW=
W32_RES_LINK=
EMACS_MANIFEST=
UPDATE_MANIFEST=
if test "${with_w32}" != no; then
  case "${opsys}" in
    cygwin)
      AC_CHECK_HEADER([windows.h], [HAVE_W32=yes],
             [AC_MSG_ERROR([`--with-w32' was specified, but windows.h
                   cannot be found.])])
    ;;
    mingw32)
    ## Using --with-w32 with MinGW is a no-op, but we allow it.
    ;;
    *)
      AC_MSG_ERROR([Using w32 with an autotools build is only supported for Cygwin and MinGW32.])
    ;;
  esac
fi

if test "${opsys}" = "mingw32"; then
  AC_MSG_CHECKING([whether Windows API headers are recent enough])
  AC_COMPILE_IFELSE([AC_LANG_PROGRAM([[
     #include <windows.h>
     #include <usp10.h>]],
   [[PIMAGE_NT_HEADERS pHeader;
     PIMAGE_SECTION_HEADER pSection = IMAGE_FIRST_SECTION(pHeader)]])],
   [emacs_cv_w32api=yes
    HAVE_W32=yes],
   emacs_cv_w32api=no)
  AC_MSG_RESULT($emacs_cv_w32api)
  if test "${emacs_cv_w32api}" = "no"; then
    AC_MSG_ERROR([the Windows API headers are too old to support this build.])
  fi
fi

FIRSTFILE_OBJ=
NTDIR=
LIBS_ECLIENT=
LIB_WSOCK32=
NTLIB=
CM_OBJ="cm.o"
XARGS_LIMIT=
if test "${HAVE_W32}" = "yes"; then
  AC_DEFINE(HAVE_NTGUI, 1, [Define to use native MS Windows GUI.])
  AC_CHECK_TOOL(WINDRES, [windres],
                [AC_MSG_ERROR([No resource compiler found.])])
  W32_OBJ="w32fns.o w32menu.o w32reg.o w32font.o w32term.o"
  W32_OBJ="$W32_OBJ w32xfns.o w32select.o w32uniscribe.o"
  EMACSRES="emacs.res"
  case "$canonical" in
    x86_64-*-*) EMACS_MANIFEST="emacs-x64.manifest" ;;
    *) EMACS_MANIFEST="emacs-x86.manifest" ;;
  esac
  if test "${opsys}" = "cygwin"; then
    W32_LIBS="$W32_LIBS -lkernel32 -luser32 -lgdi32 -lole32 -lcomdlg32"
    W32_LIBS="$W32_LIBS -lusp10 -lcomctl32 -lwinspool"
    # Tell the linker that emacs.res is an object (which we compile from
    # the rc file), not a linker script.
    W32_RES_LINK="-Wl,emacs.res"
  else
    UPDATE_MANIFEST=update-game-score.exe.manifest
    W32_OBJ="$W32_OBJ w32.o w32console.o w32heap.o w32inevt.o w32proc.o"
    W32_LIBS="$W32_LIBS -lwinmm -lgdi32 -lcomdlg32"
    W32_LIBS="$W32_LIBS -lmpr -lwinspool -lole32 -lcomctl32 -lusp10"
    W32_RES_LINK="\$(EMACSRES)"
    CLIENTRES="emacsclient.res"
    CLIENTW="emacsclientw\$(EXEEXT)"
    FIRSTFILE_OBJ=firstfile.o
    NTDIR=nt
    CM_OBJ=
    LIBS_ECLIENT="-lcomctl32"
    LIB_WSOCK32="-lwsock32"
    NTLIB="ntlib.$ac_objext"
    XARGS_LIMIT="-s 10000"
  fi
fi
AC_SUBST(W32_OBJ)
AC_SUBST(W32_LIBS)
AC_SUBST(EMACSRES)
AC_SUBST(EMACS_MANIFEST)
AC_SUBST(UPDATE_MANIFEST)
AC_SUBST(CLIENTRES)
AC_SUBST(CLIENTW)
AC_SUBST(W32_RES_LINK)
AC_SUBST(FIRSTFILE_OBJ)
AC_SUBST(NTDIR)
AC_SUBST(CM_OBJ)
AC_SUBST(LIBS_ECLIENT)
AC_SUBST(LIB_WSOCK32)
AC_SUBST(NTLIB)
AC_SUBST(XARGS_LIMIT)

if test "${HAVE_W32}" = "yes"; then
  window_system=w32
  with_xft=no
fi

## $window_system is now set to the window system we will
## ultimately use.

if test "$window_system" = none && test "$gl_gcc_warnings" = yes; then
   # Too many warnings for now.
   nw=
   nw="$nw -Wsuggest-attribute=const"
   nw="$nw -Wsuggest-attribute=noreturn"
   gl_MANYWARN_COMPLEMENT([WARN_CFLAGS], [$WARN_CFLAGS], [$nw])

   gl_WARN_ADD([-Wno-unused-variable])
   gl_WARN_ADD([-Wno-unused-but-set-variable])
   gl_WARN_ADD([-Wno-unused-but-set-parameter])
fi

term_header=
HAVE_X_WINDOWS=no
HAVE_X11=no
USE_X_TOOLKIT=none

case "${window_system}" in
  x11 )
    HAVE_X_WINDOWS=yes
    HAVE_X11=yes
    term_header=xterm.h
    case "${with_x_toolkit}" in
      athena | lucid ) USE_X_TOOLKIT=LUCID ;;
      motif ) USE_X_TOOLKIT=MOTIF ;;
      gtk ) with_gtk=yes
            term_header=gtkutil.h
dnl Don't set this for GTK.  A lot of tests below assumes Xt when
dnl USE_X_TOOLKIT is set.
            USE_X_TOOLKIT=none ;;
      gtk2 ) with_gtk2=yes
             term_header=gtkutil.h
             USE_X_TOOLKIT=none ;;
      gtk3 ) with_gtk3=yes
             term_header=gtkutil.h
             USE_X_TOOLKIT=none ;;
      no ) USE_X_TOOLKIT=none ;;
dnl If user did not say whether to use a toolkit, make this decision later:
dnl use the toolkit if we have gtk, or X11R5 or newer.
      * ) USE_X_TOOLKIT=maybe ;;
    esac
  ;;
  nextstep )
    term_header=nsterm.h
  ;;
  w32 )
    term_header=w32term.h
  ;;
esac

if test "$window_system" = none && test "X$with_x" != "Xno"; then
   AC_CHECK_PROG(HAVE_XSERVER, X, true, false)
   if test "$HAVE_XSERVER" = true ||
      test -n "$DISPLAY" ||
      test "`echo /usr/lib/libX11.*`" != "/usr/lib/libX11.*"; then
        AC_MSG_ERROR([You seem to be running X, but no X development libraries
were found.  You should install the relevant development files for X
and for the toolkit you want, such as Gtk+ or Motif.  Also make
sure you have development files for image handling, i.e.
tiff, gif, jpeg, png and xpm.
If you are sure you want Emacs compiled without X window support, pass
  --without-x
to configure.])
   fi
fi

# Does the opsystem file prohibit the use of the GNU malloc?
# Assume not, until told otherwise.
GNU_MALLOC=yes

AC_CACHE_CHECK(
  [whether malloc is Doug Lea style],
  [emacs_cv_var_doug_lea_malloc],
  [emacs_cv_var_doug_lea_malloc=no
   dnl Hooks do not work with address sanitization.
   if test "$emacs_cv_sanitize_address" != yes; then
     AC_LINK_IFELSE(
       [AC_LANG_PROGRAM(
	  [[#include <malloc.h>
	    static void hook (void) {}]],
	  [[malloc_set_state (malloc_get_state ());
	    __after_morecore_hook = hook;
	    __malloc_initialize_hook = hook;]])],
       [emacs_cv_var_doug_lea_malloc=yes])])
   fi
doug_lea_malloc=$emacs_cv_var_doug_lea_malloc

system_malloc=$emacs_cv_sanitize_address
case "$opsys" in
  ## darwin ld insists on the use of malloc routines in the System framework.
  darwin|mingw32|sol2-10) system_malloc=yes ;;
esac

GMALLOC_OBJ=
if test "${system_malloc}" = "yes"; then
  AC_DEFINE([SYSTEM_MALLOC], 1,
    [Define to 1 to use the system memory allocator, even if it is not
     Doug Lea style.])
  GNU_MALLOC=no
  GNU_MALLOC_reason="
    (The GNU allocators don't work with this system configuration.)"
  VMLIMIT_OBJ=
else
  test "$doug_lea_malloc" != "yes" && GMALLOC_OBJ=gmalloc.o
  VMLIMIT_OBJ=vm-limit.o

  AC_CHECK_HEADERS([sys/vlimit.h])
  AC_CACHE_CHECK([for data_start], [emacs_cv_data_start],
    [AC_LINK_IFELSE(
       [AC_LANG_PROGRAM(
	 [[extern char data_start[]; char ch;]],
	 [[return data_start < &ch;]])],
       [emacs_cv_data_start=yes],
       [emacs_cv_data_start=no])])
  if test $emacs_cv_data_start = yes; then
    AC_DEFINE([HAVE_DATA_START], 1,
      [Define to 1 if data_start is the address of the start
       of the main data segment.])
  fi
fi
AC_SUBST(GMALLOC_OBJ)
AC_SUBST(VMLIMIT_OBJ)

if test "$doug_lea_malloc" = "yes" ; then
  if test "$GNU_MALLOC" = yes ; then
    GNU_MALLOC_reason="
      (Using Doug Lea's new malloc from the GNU C Library.)"
  fi
  AC_DEFINE(DOUG_LEA_MALLOC, 1,
    [Define to 1 if the system memory allocator is Doug Lea style,
     with malloc hooks and malloc_set_state.])

  ## Use mmap directly for allocating larger buffers.
  ## FIXME this comes from src/s/{gnu,gnu-linux}.h:
  ## #ifdef DOUG_LEA_MALLOC; #undef REL_ALLOC; #endif
  ## Does the AC_FUNC_MMAP test below make this check unnecessary?
  case "$opsys" in
    mingw32|gnu*) REL_ALLOC=no ;;
  esac
fi

if test x"${REL_ALLOC}" = x; then
  REL_ALLOC=${GNU_MALLOC}
fi

use_mmap_for_buffers=no
case "$opsys" in
  cygwin|mingw32|freebsd|irix6-5) use_mmap_for_buffers=yes ;;
esac

AC_FUNC_MMAP
if test $use_mmap_for_buffers = yes; then
  AC_DEFINE(USE_MMAP_FOR_BUFFERS, 1, [Define to use mmap to allocate buffer text.])
  REL_ALLOC=no
fi

LIBS="$LIBS_SYSTEM $LIBS"

dnl FIXME replace main with a function we actually want from this library.
AC_CHECK_LIB(Xbsd, main, LD_SWITCH_X_SITE="$LD_SWITCH_X_SITE -lXbsd")

dnl Check for the POSIX thread library.
LIB_PTHREAD=
if test "$opsys" != "mingw32"; then
AC_CHECK_HEADERS_ONCE(pthread.h)
if test "$ac_cv_header_pthread_h"; then
  dnl gmalloc.c uses pthread_atfork, which is not available on older-style
  dnl hosts such as MirBSD 10, so test for pthread_atfork instead of merely
  dnl testing for pthread_kill if Emacs uses gmalloc.c.
  if test "$GMALLOC_OBJ" = gmalloc.o; then
    emacs_pthread_function=pthread_atfork
  else
    emacs_pthread_function=pthread_kill
  fi
  OLD_LIBS=$LIBS
  AC_SEARCH_LIBS([$emacs_pthread_function], [pthread],
    [AC_DEFINE([HAVE_PTHREAD], [1],
       [Define to 1 if you have pthread (-lpthread).])
     # Some systems optimize for single-threaded programs by default, and
     # need special flags to disable these optimizations. For example, the
     # definition of 'errno' in <errno.h>.
     case $opsys in
       sol*)
         AC_DEFINE([_REENTRANT], 1,
   	[Define to 1 if your system requires this in multithreaded code.]);;
       aix4-2)
         AC_DEFINE([_THREAD_SAFE], 1,
   	[Define to 1 if your system requires this in multithreaded code.]);;
     esac])
 if test "X$LIBS" != "X$OLD_LIBS"; then
    eval LIB_PTHREAD=\$ac_cv_search_$emacs_pthread_function
  fi
  LIBS=$OLD_LIBS
fi
AC_SUBST([LIB_PTHREAD])
fi

dnl Check for need for bigtoc support on IBM AIX

case ${host_os} in
aix*)
  AC_CACHE_CHECK([for -bbigtoc option], [gdb_cv_bigtoc], [
    case $GCC in
    yes) gdb_cv_bigtoc=-Wl,-bbigtoc ;;
    *) gdb_cv_bigtoc=-bbigtoc ;;
    esac

    LDFLAGS=$LDFLAGS\ $gdb_cv_bigtoc
    AC_LINK_IFELSE([AC_LANG_PROGRAM([[]], [[int i;]])], [], [gdb_cv_bigtoc=])
  ])
  ;;
esac

# Change CFLAGS, CPPFLAGS, and LIBS temporarily so that C_SWITCH_X_SITE
# is for the tests that follow.  We set them back later on.

REAL_CFLAGS="$CFLAGS"
REAL_CPPFLAGS="$CPPFLAGS"
REAL_LIBS="$LIBS"

if test "${HAVE_X11}" = "yes"; then
  DEFS="$C_SWITCH_X_SITE $DEFS"
  LDFLAGS="$LDFLAGS $LD_SWITCH_X_SITE"
  LIBS="-lX11 $LIBS"
  CFLAGS="$C_SWITCH_X_SITE $CFLAGS"
  CPPFLAGS="$C_SWITCH_X_SITE $CPPFLAGS"

  # On Solaris, arrange for LD_RUN_PATH to point to the X libraries for tests.
  # This is handled by LD_SWITCH_X_SITE_RPATH during the real build,
  # but it's more convenient here to set LD_RUN_PATH since this
  # also works on hosts that don't understand LD_SWITCH_X_SITE_RPATH.
  if test "${x_libraries}" != NONE && test -n "${x_libraries}"; then
    LD_RUN_PATH=$x_libraries${LD_RUN_PATH+:}$LD_RUN_PATH
    export LD_RUN_PATH
  fi

  if test "${opsys}" = "gnu-linux"; then
    AC_MSG_CHECKING(whether X on GNU/Linux needs -b to link)
    AC_LINK_IFELSE([AC_LANG_PROGRAM([[]],
     [[XOpenDisplay ("foo");]])],
     [xgnu_linux_first_failure=no],
     [xgnu_linux_first_failure=yes])
    if test "${xgnu_linux_first_failure}" = "yes"; then
      OLD_CPPFLAGS="$CPPFLAGS"
      OLD_LIBS="$LIBS"
      CPPFLAGS="$CPPFLAGS -b i486-linuxaout"
      LIBS="$LIBS -b i486-linuxaout"
      AC_LINK_IFELSE([AC_LANG_PROGRAM([[]],
       [[XOpenDisplay ("foo");]])],
       [xgnu_linux_second_failure=no],
       [xgnu_linux_second_failure=yes])
      if test "${xgnu_linux_second_failure}" = "yes"; then
	# If we get the same failure with -b, there is no use adding -b.
	# So leave it out.  This plays safe.
        AC_MSG_RESULT(no)
      else
	LD_SWITCH_X_SITE="$LD_SWITCH_X_SITE -b i486-linuxaout"
	C_SWITCH_X_SITE="$C_SWITCH_X_SITE -b i486-linuxaout"
        AC_MSG_RESULT(yes)
      fi
      CPPFLAGS=$OLD_CPPFLAGS
      LIBS=$OLD_LIBS
    else
      AC_MSG_RESULT(no)
    fi
  fi

  # Reportedly, some broken Solaris systems have XKBlib.h but are missing
  # header files included from there.
  AC_MSG_CHECKING(for Xkb)
  AC_LINK_IFELSE([AC_LANG_PROGRAM([[#include <X11/Xlib.h>
#include <X11/XKBlib.h>]],
	[[XkbDescPtr kb = XkbGetKeyboard (0, XkbAllComponentsMask, XkbUseCoreKbd);]])],
	emacs_xkb=yes, emacs_xkb=no)
  AC_MSG_RESULT($emacs_xkb)
  if test $emacs_xkb = yes; then
    AC_DEFINE(HAVE_XKB, 1, [Define to 1 if you have the Xkb extension.])
  fi

  AC_CHECK_FUNCS(XrmSetDatabase XScreenResourceString \
XScreenNumberOfScreen)
fi

if test "${window_system}" = "x11"; then
  AC_MSG_CHECKING(X11 version 6)
  AC_CACHE_VAL(emacs_cv_x11_version_6,
  [AC_LINK_IFELSE([AC_LANG_PROGRAM([[#include <X11/Xlib.h>]],
[[#if XlibSpecificationRelease < 6
fail;
#endif
]])], emacs_cv_x11_version_6=yes, emacs_cv_x11_version_6=no)])
  if test $emacs_cv_x11_version_6 = yes; then
    AC_MSG_RESULT(6 or newer)
    AC_DEFINE(HAVE_X11R6, 1,
	      [Define to 1 if you have the X11R6 or newer version of Xlib.])
    AC_DEFINE(HAVE_X_I18N, 1, [Define if you have usable i18n support.])
    ## inoue@ainet.or.jp says Solaris has a bug related to X11R6-style
    ## XIM support.
    case "$opsys" in
      sol2-*) : ;;
      *) AC_DEFINE(HAVE_X11R6_XIM, 1,
           [Define if you have usable X11R6-style XIM support.])
         ;;
    esac
  else
    AC_MSG_RESULT(before 6)
  fi
fi


### Use -lrsvg-2 if available, unless `--with-rsvg=no' is specified.
HAVE_RSVG=no
if test "${HAVE_X11}" = "yes" || test "${HAVE_NS}" = "yes" || test "${opsys}" = "mingw32"; then
  if test "${with_rsvg}" != "no"; then
    RSVG_REQUIRED=2.11.0
    RSVG_MODULE="librsvg-2.0 >= $RSVG_REQUIRED"

    EMACS_CHECK_MODULES([RSVG], [$RSVG_MODULE])
    AC_SUBST(RSVG_CFLAGS)
    AC_SUBST(RSVG_LIBS)

    if test $HAVE_RSVG = yes; then
      AC_DEFINE(HAVE_RSVG, 1, [Define to 1 if using librsvg.])
      CFLAGS="$CFLAGS $RSVG_CFLAGS"
      # Windows loads librsvg dynamically
      if test "${opsys}" = "mingw32"; then
       	RSVG_LIBS=
      fi
    fi
  fi
fi

HAVE_IMAGEMAGICK=no
if test "${HAVE_X11}" = "yes" || test "${HAVE_NS}" = "yes" || test "${HAVE_W32}" = "yes"; then
  if test "${with_imagemagick}" != "no"; then
    ## 6.3.5 is the earliest version known to work; see Bug#17339.
    ## 6.8.2 makes Emacs crash; see Bug#13867.
    IMAGEMAGICK_MODULE="Wand >= 6.3.5 Wand != 6.8.2"
    EMACS_CHECK_MODULES([IMAGEMAGICK], [$IMAGEMAGICK_MODULE])
    AC_SUBST(IMAGEMAGICK_CFLAGS)
    AC_SUBST(IMAGEMAGICK_LIBS)

    if test $HAVE_IMAGEMAGICK = yes; then
      AC_DEFINE(HAVE_IMAGEMAGICK, 1, [Define to 1 if using imagemagick.])
      OLD_CFLAGS=$CFLAGS
      OLD_LIBS=$LIBS
      CFLAGS="$CFLAGS $IMAGEMAGICK_CFLAGS"
      LIBS="$IMAGEMAGICK_LIBS $LIBS"
      AC_CHECK_FUNCS(MagickExportImagePixels MagickMergeImageLayers)
      CFLAGS=$OLD_CFLAGS
      LIBS=$OLD_LIBS
    fi
  fi
fi


HAVE_GTK=no
GTK_OBJ=
gtk_term_header=$term_header
check_gtk2=no
gtk3_pkg_errors=
if test "${opsys}" != "mingw32"; then
  if test "${with_gtk3}" = "yes" || test "${with_gtk}" = "yes" || test "$USE_X_TOOLKIT" = "maybe"; then
    GLIB_REQUIRED=2.28
    GTK_REQUIRED=3.0
    GTK_MODULES="gtk+-3.0 >= $GTK_REQUIRED glib-2.0 >= $GLIB_REQUIRED"

    dnl Checks for libraries.
    EMACS_CHECK_MODULES([GTK], [$GTK_MODULES],
      [pkg_check_gtk=yes], [pkg_check_gtk=no])
    if test "$pkg_check_gtk" = "no" && test "$with_gtk3" = "yes"; then
       AC_MSG_ERROR($GTK_PKG_ERRORS)
    fi
    if test "$pkg_check_gtk" = "yes"; then
       AC_DEFINE(HAVE_GTK3, 1, [Define to 1 if using GTK 3 or later.])
       GTK_OBJ=emacsgtkfixed.o
       gtk_term_header=gtkutil.h
       USE_GTK_TOOLKIT="GTK3"
       if test "x$ac_enable_gtk_deprecation_warnings" = x; then
	 AC_DEFINE([GDK_DISABLE_DEPRECATION_WARNINGS], [1],
	   [Define to 1 to disable GTK+/GDK deprecation warnings.])
	 AC_DEFINE([GLIB_DISABLE_DEPRECATION_WARNINGS], [1],
	   [Define to 1 to disable Glib deprecation warnings.])
       fi
    else
       check_gtk2=yes
       gtk3_pkg_errors="$GTK_PKG_ERRORS "
    fi
  fi

  if test "${with_gtk2}" = "yes" || test "$check_gtk2" = "yes"; then
    GLIB_REQUIRED=2.10
    GTK_REQUIRED=2.10
    GTK_MODULES="gtk+-2.0 >= $GTK_REQUIRED glib-2.0 >= $GLIB_REQUIRED"

    dnl Checks for libraries.
    EMACS_CHECK_MODULES([GTK], [$GTK_MODULES],
      [pkg_check_gtk=yes], [pkg_check_gtk=no])
    if test "$pkg_check_gtk" = "no" &&
       { test "$with_gtk" = yes || test "$with_gtk2" = "yes"; }
    then
      AC_MSG_ERROR($gtk3_pkg_errors$GTK_PKG_ERRORS)
    fi
    test "$pkg_check_gtk" = "yes" && USE_GTK_TOOLKIT="GTK2"
  fi
fi

OLD_CFLAGS=$CFLAGS
OLD_LIBS=$LIBS

if test x"$pkg_check_gtk" = xyes; then

  AC_SUBST(GTK_LIBS)
  CFLAGS="$CFLAGS $GTK_CFLAGS"
  LIBS="$GTK_LIBS $LIBS"
  dnl Try to compile a simple GTK program.
  AC_MSG_CHECKING([whether GTK compiles])
  GTK_COMPILES=no
  AC_LINK_IFELSE(
    [AC_LANG_PROGRAM(
       [[/* Check the Gtk and Glib APIs.  */
	 #include <gtk/gtk.h>
	 #include <glib-object.h>
	 static void
	 callback (GObject *go, GParamSpec *spec, gpointer user_data)
	 {}
       ]],
       [[
	 GtkSettings *gs = 0;
	 /* Use G_CALLBACK to make sure function pointers can be cast to void *;
	    strict C prohibits this.  Use gtk_main_iteration to test that the
	    libraries are there.  */
	 if (g_signal_handler_find (G_OBJECT (gs), G_SIGNAL_MATCH_FUNC,
				    0, 0, 0, G_CALLBACK (callback), 0))
	   gtk_main_iteration ();
       ]])],
    [GTK_COMPILES=yes])
  AC_MSG_RESULT([$GTK_COMPILES])
  if test "${GTK_COMPILES}" != "yes"; then
    GTK_OBJ=
    if test "$USE_X_TOOLKIT" != "maybe"; then
      AC_MSG_ERROR([Gtk+ wanted, but it does not compile, see config.log.  Maybe some x11-devel files missing?]);
    fi
  else
    C_SWITCH_X_SITE="$C_SWITCH_X_SITE $GTK_CFLAGS"
    HAVE_GTK=yes
    AC_DEFINE(USE_GTK, 1, [Define to 1 if using GTK.])
    GTK_OBJ="gtkutil.o $GTK_OBJ"
    term_header=$gtk_term_header
    USE_X_TOOLKIT=none
    if "$PKG_CONFIG" --atleast-version=2.10 gtk+-2.0; then
      :
    else
      AC_MSG_WARN([[Your version of Gtk+ will have problems with
       closing open displays.  This is no problem if you just use
       one display, but if you use more than one and close one of them
       Emacs may crash.]])
      sleep 3
    fi
  fi

fi
AC_SUBST(GTK_OBJ)


if test "${HAVE_GTK}" = "yes"; then

  dnl  GTK scrollbars resemble toolkit scrollbars a lot, so to avoid
  dnl  a lot if #ifdef:s, say we have toolkit scrollbars.
  if test "$with_toolkit_scroll_bars" != no; then
    with_toolkit_scroll_bars=yes
  fi

  dnl  Check if we have the old file selection dialog declared and
  dnl  in the link library.  In 2.x it may be in the library,
  dnl  but not declared if deprecated featured has been selected out.
  dnl  AC_CHECK_DECL checks for a macro, so check for GTK_TYPE_FILE_SELECTION.
  HAVE_GTK_FILE_SELECTION=no
  AC_CHECK_DECL(GTK_TYPE_FILE_SELECTION, HAVE_GTK_FILE_SELECTION=yes,
                   HAVE_GTK_FILE_SELECTION=no, [AC_INCLUDES_DEFAULT
#include <gtk/gtk.h>])
  if test "$HAVE_GTK_FILE_SELECTION" = yes; then
    AC_CHECK_FUNCS(gtk_file_selection_new)
  fi

  dnl Same as above for gtk_handle_box.
  HAVE_GTK_HANDLE_BOX=no
  AC_CHECK_DECL(GTK_TYPE_HANDLE_BOX, HAVE_GTK_HANDLE_BOX=yes,
                   HAVE_GTK_HANDLE_BOX=no, [AC_INCLUDES_DEFAULT
#include <gtk/gtk.h>])
  if test "$HAVE_GTK_HANDLE_BOX" = yes; then
    AC_CHECK_FUNCS(gtk_handle_box_new)
  fi

  dnl Same as above for gtk_tearoff_menu_item.
  HAVE_GTK_TEAROFF_MENU_ITEM=no
  AC_CHECK_DECL(GTK_TYPE_TEAROFF_MENU_ITEM, HAVE_GTK_TEAROFF_MENU_ITEM=yes,
                   HAVE_GTK_TEAROFF_MENU_ITEM=no, [AC_INCLUDES_DEFAULT
#include <gtk/gtk.h>])
  if test "$HAVE_GTK_TEAROFF_MENU_ITEM" = yes; then
    AC_CHECK_FUNCS(gtk_tearoff_menu_item_new)
  fi

  dnl Check for functions introduced in 2.14 and later.
  AC_CHECK_FUNCS(gtk_widget_get_window gtk_widget_set_has_window \
                 gtk_dialog_get_action_area gtk_widget_get_sensitive \
                 gtk_widget_get_mapped gtk_adjustment_get_page_size \
                 gtk_orientable_set_orientation \
		 gtk_window_set_has_resize_grip)

 term_header=gtkutil.h
fi

CFLAGS=$OLD_CFLAGS
LIBS=$OLD_LIBS

dnl D-Bus has been tested under GNU/Linux only.  Must be adapted for
dnl other platforms.
HAVE_DBUS=no
DBUS_OBJ=
if test "${with_dbus}" = "yes"; then
   EMACS_CHECK_MODULES([DBUS], [dbus-1 >= 1.0])
   if test "$HAVE_DBUS" = yes; then
     AC_DEFINE(HAVE_DBUS, 1, [Define to 1 if using D-Bus.])
     dnl dbus_watch_get_unix_fd has been introduced in D-Bus 1.1.1.
     dnl dbus_type_is_valid and dbus_validate_* have been introduced in
     dnl D-Bus 1.5.12.
     OLD_LIBS=$LIBS
     LIBS="$LIBS $DBUS_LIBS"
     AC_CHECK_FUNCS(dbus_watch_get_unix_fd \
		    dbus_type_is_valid \
		    dbus_validate_bus_name \
                    dbus_validate_path \
		    dbus_validate_interface \
		    dbus_validate_member)
     LIBS=$OLD_LIBS
     DBUS_OBJ=dbusbind.o
   fi
fi
AC_SUBST(DBUS_CFLAGS)
AC_SUBST(DBUS_LIBS)
AC_SUBST(DBUS_OBJ)

dnl GSettings has been tested under GNU/Linux only.
HAVE_GSETTINGS=no
if test "${HAVE_X11}" = "yes" && test "${with_gsettings}" = "yes"; then
   EMACS_CHECK_MODULES([GSETTINGS], [gio-2.0 >= 2.26])
   if test "$HAVE_GSETTINGS" = "yes"; then
      old_CFLAGS=$CFLAGS
      CFLAGS="$CFLAGS $GSETTINGS_CFLAGS"
      old_LIBS=$LIBS
      LIBS="$LIBS $GSETTINGS_LIBS"
      AC_MSG_CHECKING([whether GSettings is in gio])
      AC_LINK_IFELSE(
         [AC_LANG_PROGRAM(
 	     [[/* Check that gsettings really is present.  */
             #include <glib-object.h>
	     #include <gio/gio.h>
 	     ]],
 	     [[
	       GSettings *settings;
	       GVariant *val = g_settings_get_value (settings, "");
 	     ]])],
 	 [], HAVE_GSETTINGS=no)
      AC_MSG_RESULT([$HAVE_GSETTINGS])

      if test "$HAVE_GSETTINGS" = "yes"; then
        AC_DEFINE(HAVE_GSETTINGS, 1, [Define to 1 if using GSettings.])
 	SETTINGS_CFLAGS="$GSETTINGS_CFLAGS"
 	SETTINGS_LIBS="$GSETTINGS_LIBS"
      fi
      CFLAGS=$old_CFLAGS
      LIBS=$old_LIBS
   fi
fi

dnl GConf has been tested under GNU/Linux only.
dnl The version is really arbitrary, it is about the same age as Gtk+ 2.6.
HAVE_GCONF=no
if test "${HAVE_X11}" = "yes" && test "${with_gconf}" = "yes"; then
   EMACS_CHECK_MODULES([GCONF], [gconf-2.0 >= 2.13])
   if test "$HAVE_GCONF" = yes; then
      AC_DEFINE(HAVE_GCONF, 1, [Define to 1 if using GConf.])
      dnl Newer GConf doesn't link with g_objects, so this is not defined.
      SETTINGS_CFLAGS="$SETTINGS_CFLAGS $GCONF_CFLAGS"
      SETTINGS_LIBS="$SETTINGS_LIBS $GCONF_LIBS"
   fi
fi

if test "$HAVE_GSETTINGS" = "yes" || test "$HAVE_GCONF" = "yes"; then
    EMACS_CHECK_MODULES([GOBJECT], [gobject-2.0 >= 2.0])
    if test "$HAVE_GOBJECT" = "yes"; then
       SETTINGS_CFLAGS="$SETTINGS_CFLAGS $GOBJECT_CFLAGS"
       SETTINGS_LIBS="$SETTINGS_LIBS $GOBJECT_LIBS"
    fi
    SAVE_CFLAGS="$CFLAGS"
    SAVE_LIBS="$LIBS"
    CFLAGS="$SETTINGS_CFLAGS $CFLAGS"
    LIBS="$SETTINGS_LIBS $LIBS"
    CFLAGS="$SAVE_CFLAGS"
    LIBS="$SAVE_LIBS"
fi
AC_SUBST(SETTINGS_CFLAGS)
AC_SUBST(SETTINGS_LIBS)


dnl SELinux is available for GNU/Linux only.
HAVE_LIBSELINUX=no
LIBSELINUX_LIBS=
if test "${with_selinux}" = "yes"; then
   AC_CHECK_LIB([selinux], [lgetfilecon], HAVE_LIBSELINUX=yes, HAVE_LIBSELINUX=no)
   if test "$HAVE_LIBSELINUX" = yes; then
      AC_DEFINE(HAVE_LIBSELINUX, 1, [Define to 1 if using SELinux.])
      LIBSELINUX_LIBS=-lselinux
   fi
fi
AC_SUBST(LIBSELINUX_LIBS)

HAVE_GNUTLS=no
HAVE_GNUTLS3=no
if test "${with_gnutls}" = "yes" ; then
  EMACS_CHECK_MODULES([LIBGNUTLS], [gnutls >= 3.0.0],
    [HAVE_GNUTLS3=yes], [HAVE_GNUTLS3=no])
  if test "${HAVE_GNUTLS3}" = "yes"; then
    AC_DEFINE(HAVE_GNUTLS3, 1, [Define if using GnuTLS v3.])
    HAVE_GNUTLS="yes"
  else
    EMACS_CHECK_MODULES([LIBGNUTLS], [gnutls >= 2.6.6],
      [HAVE_GNUTLS=yes], [HAVE_GNUTLS=no])
  fi
  if test "${HAVE_GNUTLS}" = "yes"; then
    AC_DEFINE(HAVE_GNUTLS, 1, [Define if using GnuTLS.])
  fi

  # Windows loads GnuTLS dynamically
  if test "${opsys}" = "mingw32"; then
    LIBGNUTLS_LIBS=
  fi
fi

AC_SUBST(LIBGNUTLS_LIBS)
AC_SUBST(LIBGNUTLS_CFLAGS)

NOTIFY_OBJ=
NOTIFY_SUMMARY=no

dnl FIXME?  Don't auto-detect on NS, but do allow someone to specify
dnl a particular library.  This doesn't make much sense?
if test "${with_ns}" = yes && test ${with_file_notification} = yes; then
  with_file_notification=no
fi

dnl MS Windows native file monitor is available for mingw32 only.
case $with_file_notification,$opsys in
  w32,* | yes,mingw32)
    AC_CHECK_HEADER(windows.h)
    if test "$ac_cv_header_windows_h" = yes ; then
       AC_DEFINE(HAVE_W32NOTIFY, 1, [Define to 1 to use w32notify.])
       NOTIFY_OBJ=w32notify.o
       NOTIFY_SUMMARY="yes (w32)"
    fi ;;
esac

dnl g_file_monitor exists since glib 2.18.  G_FILE_MONITOR_EVENT_MOVED
dnl has been added in glib 2.24.  It has been tested under
dnl GNU/Linux only.  We take precedence over inotify, but this makes
dnl only sense when glib has been compiled with inotify support.  How
dnl to check?
case $with_file_notification,$NOTIFY_OBJ in
  gfile, | yes,)
    EMACS_CHECK_MODULES([GFILENOTIFY], [gio-2.0 >= 2.24])
    if test "$HAVE_GFILENOTIFY" = "yes"; then
       AC_DEFINE(HAVE_GFILENOTIFY, 1, [Define to 1 if using GFile.])
       NOTIFY_OBJ=gfilenotify.o
       NOTIFY_SUMMARY="yes -lgio (gfile)"
    fi ;;
esac

dnl inotify is only available on GNU/Linux.
case $with_file_notification,$NOTIFY_OBJ in
  inotify, | yes,)
    AC_CHECK_HEADER(sys/inotify.h)
    if test "$ac_cv_header_sys_inotify_h" = yes ; then
	AC_CHECK_FUNC(inotify_init1)
	if test "$ac_cv_func_inotify_init1" = yes; then
	  AC_DEFINE(HAVE_INOTIFY, 1, [Define to 1 to use inotify.])
	  NOTIFY_OBJ=inotify.o
	  NOTIFY_SUMMARY="yes -lglibc (inotify)"
       fi
    fi ;;
esac

case $with_file_notification,$NOTIFY_OBJ in
  yes,* | no,* | *,?*) ;;
  *) AC_MSG_ERROR([File notification `$with_file_notification' requested but requirements not found.]) ;;
esac

if test -n "$NOTIFY_OBJ"; then
   AC_DEFINE(USE_FILE_NOTIFY, 1, [Define to 1 if using file notifications.])
fi
AC_SUBST(NOTIFY_OBJ)
AC_SUBST(GFILENOTIFY_CFLAGS)
AC_SUBST(GFILENOTIFY_LIBS)

dnl Do not put whitespace before the #include statements below.
dnl Older compilers (eg sunos4 cc) choke on it.
HAVE_XAW3D=no
LUCID_LIBW=
if test x"${USE_X_TOOLKIT}" = xmaybe || test x"${USE_X_TOOLKIT}" = xLUCID; then
  if test "$with_xaw3d" != no; then
    AC_CACHE_VAL(emacs_cv_xaw3d,
    [AC_LINK_IFELSE([AC_LANG_PROGRAM([[
#include <X11/Intrinsic.h>
#include <X11/Xaw3d/Simple.h>]],
      [[]])],
      [AC_CHECK_LIB(Xaw3d, XawScrollbarSetThumb,
                    emacs_cv_xaw3d=yes, emacs_cv_xaw3d=no)],
      emacs_cv_xaw3d=no)])
  else
    emacs_cv_xaw3d=no
  fi
  if test $emacs_cv_xaw3d = yes; then
    AC_MSG_CHECKING(for xaw3d)
    AC_MSG_RESULT([yes; using Lucid toolkit])
    USE_X_TOOLKIT=LUCID
    HAVE_XAW3D=yes
    LUCID_LIBW=-lXaw3d
    AC_DEFINE(HAVE_XAW3D, 1,
              [Define to 1 if you have the Xaw3d library (-lXaw3d).])
  else
    AC_MSG_CHECKING(for xaw3d)
    AC_MSG_RESULT(no)
    AC_MSG_CHECKING(for libXaw)
    AC_CACHE_VAL(emacs_cv_xaw,
    [AC_LINK_IFELSE([AC_LANG_PROGRAM([[
#include <X11/Intrinsic.h>
#include <X11/Xaw/Simple.h>]],
      [[]])],
      emacs_cv_xaw=yes,
      emacs_cv_xaw=no)])
    if test $emacs_cv_xaw = yes; then
      AC_MSG_RESULT([yes; using Lucid toolkit])
      USE_X_TOOLKIT=LUCID
      LUCID_LIBW=-lXaw
    elif test x"${USE_X_TOOLKIT}" = xLUCID; then
      AC_MSG_ERROR([Lucid toolkit requires X11/Xaw include files])
    else
      AC_MSG_ERROR([No X toolkit could be found.
If you are sure you want Emacs compiled without an X toolkit, pass
  --with-x-toolkit=no
to configure.  Otherwise, install the development libraries for the toolkit
that you want to use (e.g. Gtk+) and re-run configure.])
    fi
  fi
fi

X_TOOLKIT_TYPE=$USE_X_TOOLKIT

LIBXTR6=
LIBXMU=
if test "${USE_X_TOOLKIT}" != "none"; then
  AC_MSG_CHECKING(X11 toolkit version)
  AC_CACHE_VAL(emacs_cv_x11_toolkit_version_6,
  [AC_LINK_IFELSE([AC_LANG_PROGRAM([[#include <X11/Intrinsic.h>]],
[[#if XtSpecificationRelease < 6
fail;
#endif
]])], emacs_cv_x11_toolkit_version_6=yes, emacs_cv_x11_toolkit_version_6=no)])
  HAVE_X11XTR6=$emacs_cv_x11_toolkit_version_6
  if test $emacs_cv_x11_toolkit_version_6 = yes; then
    AC_MSG_RESULT(6 or newer)
    AC_DEFINE(HAVE_X11XTR6, 1,
	      [Define to 1 if you have the X11R6 or newer version of Xt.])
    LIBXTR6="-lSM -lICE"
    case "$opsys" in
      ## Use libw.a along with X11R6 Xt.
      unixware) LIBXTR6="$LIBXTR6 -lw" ;;
    esac
  else
    AC_MSG_RESULT(before 6)
  fi

dnl If using toolkit, check whether libXmu.a exists.
dnl tranle@intellicorp.com says libXmu.a can need XtMalloc in libXt.a to link.
  OLDLIBS="$LIBS"
  if test x$HAVE_X11XTR6 = xyes; then
    OTHERLIBS='-lXt -lSM -lICE'
  else
    OTHERLIBS='-lXt'
  fi
  AC_SEARCH_LIBS([XmuConvertStandardSelection], [Xmu], [], [], [$OTHERLIBS])
  if test "X$LIBS" != "X$OLDLIBS"; then
    LIBXMU=$ac_cv_search_XmuConvertStandardSelection
  fi
  LIBS=$OLDLIBS
  dnl ac_cv_search_XmuConvertStandardSelection is also referenced below.
fi
AC_SUBST(LIBXTR6)
AC_SUBST(LIBXMU)

LIBXP=
if test "${USE_X_TOOLKIT}" = "MOTIF"; then
  # OpenMotif may be installed in such a way on some GNU/Linux systems.
  if test -d /usr/include/openmotif; then
    CPPFLAGS="-I/usr/include/openmotif $CPPFLAGS"
    emacs_cv_openmotif=yes
    case "$canonical" in
      x86_64-*-linux-gnu* | powerpc64-*-linux-gnu* | sparc64-*-linux-gnu*)
      test -d /usr/lib64/openmotif && LDFLAGS="-L/usr/lib64/openmotif $LDFLAGS"
      ;;
      *)
      test -d /usr/lib/openmotif && LDFLAGS="-L/usr/lib/openmotif $LDFLAGS"
    esac
  else
    emacs_cv_openmotif=no
  fi
  AC_CACHE_CHECK(for (Open)Motif version 2.1, emacs_cv_motif_version_2_1,
  [AC_COMPILE_IFELSE([AC_LANG_PROGRAM([[#include <Xm/Xm.h>]],
    [[#if XmVERSION > 2 || (XmVERSION == 2 && XmREVISION >= 1)
int x = 5;
#else
Motif version prior to 2.1.
#endif]])],
    emacs_cv_motif_version_2_1=yes, emacs_cv_motif_version_2_1=no)])
  if test $emacs_cv_motif_version_2_1 = yes; then
    AC_CHECK_LIB(Xp, XpCreateContext, LIBXP=-lXp)
    if test x$emacs_cv_openmotif = xyes; then
      REAL_CPPFLAGS="-I/usr/include/openmotif $REAL_CPPFLAGS"
    fi
  else
    AC_CACHE_CHECK(for LessTif where some systems put it, emacs_cv_lesstif,
    # We put this in CFLAGS temporarily to precede other -I options
    # that might be in CFLAGS temporarily.
    # We put this in CPPFLAGS where it precedes the other -I options.
    OLD_CPPFLAGS=$CPPFLAGS
    OLD_CFLAGS=$CFLAGS
    CPPFLAGS="-I/usr/X11R6/LessTif/Motif1.2/include $CPPFLAGS"
    CFLAGS="-I/usr/X11R6/LessTif/Motif1.2/include $CFLAGS"
    [AC_COMPILE_IFELSE([AC_LANG_PROGRAM([[#include </usr/X11R6/LessTif/Motif1.2/include/Xm/Xm.h>]],
      [[int x = 5;]])],
      emacs_cv_lesstif=yes, emacs_cv_lesstif=no)])
    if test $emacs_cv_lesstif = yes; then
      # Make sure this -I option remains in CPPFLAGS after it is set
      # back to REAL_CPPFLAGS.
      # There is no need to change REAL_CFLAGS, because REAL_CFLAGS does not
      # have those other -I options anyway.  Ultimately, having this
      # directory ultimately in CPPFLAGS will be enough.
      REAL_CPPFLAGS="-I/usr/X11R6/LessTif/Motif1.2/include $REAL_CPPFLAGS"
      LDFLAGS="-L/usr/X11R6/LessTif/Motif1.2/lib $LDFLAGS"
    else
      CFLAGS=$OLD_CFLAGS
      CPPFLAGS=$OLD_CPPFLAGS
    fi
  fi
  AC_CHECK_HEADER([Xm/BulletinB.h], [],
    [AC_MSG_ERROR([Motif toolkit requested but requirements not found.])])
fi

dnl Use toolkit scroll bars if configured for GTK or X toolkit and either
dnl using Motif or Xaw3d is available, and unless
dnl --with-toolkit-scroll-bars=no was specified.

AH_TEMPLATE(USE_TOOLKIT_SCROLL_BARS,
	    [Define to 1 if we should use toolkit scroll bars.])dnl
USE_TOOLKIT_SCROLL_BARS=no
if test "${with_toolkit_scroll_bars}" != "no"; then
  if test "${USE_X_TOOLKIT}" != "none"; then
    if test "${USE_X_TOOLKIT}" = "MOTIF"; then
      AC_DEFINE(USE_TOOLKIT_SCROLL_BARS)
      HAVE_XAW3D=no
      USE_TOOLKIT_SCROLL_BARS=yes
    elif test "${HAVE_XAW3D}" = "yes" || test "${USE_X_TOOLKIT}" = "LUCID"; then
      AC_DEFINE(USE_TOOLKIT_SCROLL_BARS)
      USE_TOOLKIT_SCROLL_BARS=yes
    fi
  elif test "${HAVE_GTK}" = "yes"; then
    AC_DEFINE(USE_TOOLKIT_SCROLL_BARS)
    USE_TOOLKIT_SCROLL_BARS=yes
  elif test "${HAVE_NS}" = "yes"; then
    AC_DEFINE(USE_TOOLKIT_SCROLL_BARS)
    USE_TOOLKIT_SCROLL_BARS=yes
  elif test "${HAVE_W32}" = "yes"; then
    AC_DEFINE(USE_TOOLKIT_SCROLL_BARS)
    USE_TOOLKIT_SCROLL_BARS=yes
  fi
fi

dnl See if XIM is available.
AC_COMPILE_IFELSE([AC_LANG_PROGRAM([[
	  #include <X11/Xlib.h>
	  #include <X11/Xresource.h>]],
	 [[XIMProc  callback;]])],
	 [HAVE_XIM=yes
	 AC_DEFINE(HAVE_XIM, 1, [Define to 1 if XIM is available])],
	 HAVE_XIM=no)

dnl `--with-xim' now controls only the initial value of use_xim at run time.

if test "${with_xim}" != "no"; then
  AC_DEFINE(USE_XIM, 1,
	    [Define to 1 if we should use XIM, if it is available.])
fi


if test "${HAVE_XIM}" != "no"; then
  late_CFLAGS=$CFLAGS
  if test "$GCC" = yes; then
    CFLAGS="$CFLAGS --pedantic-errors"
  fi
  AC_COMPILE_IFELSE([AC_LANG_PROGRAM([[
#include <X11/Xlib.h>
#include <X11/Xresource.h>]],
[[Display *display;
XrmDatabase db;
char *res_name;
char *res_class;
XIMProc  callback;
XPointer *client_data;
#ifndef __GNUC__
/* If we're not using GCC, it's probably not XFree86, and this is
   probably right, but we can't use something like --pedantic-errors.  */
extern Bool XRegisterIMInstantiateCallback(Display*, XrmDatabase, char*,
                                           char*, XIMProc, XPointer*);
#endif
(void)XRegisterIMInstantiateCallback(display, db, res_name, res_class, callback,
   client_data);]])],
    [emacs_cv_arg6_star=yes])
  AH_TEMPLATE(XRegisterIMInstantiateCallback_arg6,
         [Define to the type of the 6th arg of XRegisterIMInstantiateCallback,
either XPointer or XPointer*.])dnl
  if test "$emacs_cv_arg6_star" = yes; then
    AC_DEFINE(XRegisterIMInstantiateCallback_arg6, [XPointer*])
  else
    AC_DEFINE(XRegisterIMInstantiateCallback_arg6, [XPointer])
  fi
  CFLAGS=$late_CFLAGS
fi

### Start of font-backend (under any platform) section.
# (nothing here yet -- this is a placeholder)
### End of font-backend (under any platform) section.

### Start of font-backend (under X11) section.
if test "${HAVE_X11}" = "yes"; then
    ## Use -lXft if available, unless `--with-xft=no'.
    HAVE_XFT=maybe
    if test "x${with_x}" = "xno"; then
      with_xft="no";
    fi

    if test "$with_xft" != no; then
      EMACS_CHECK_MODULES([FONTCONFIG], [fontconfig >= 2.2.0])
      with_xft=$HAVE_FONTCONFIG
    fi

    if test "x${with_xft}" != "xno"; then

      EMACS_CHECK_MODULES([XFT], [xft >= 0.13.0], [], [HAVE_XFT=no])
      ## Because xftfont.c uses XRenderQueryExtension, we also
      ## need to link to -lXrender.
      HAVE_XRENDER=no
      AC_CHECK_LIB(Xrender, XRenderQueryExtension, HAVE_XRENDER=yes)
      if test "$HAVE_XFT" != no && test "$HAVE_XRENDER" != no; then
	OLD_CPPFLAGS="$CPPFLAGS"
	OLD_CFLAGS="$CFLAGS"
	OLD_LIBS="$LIBS"
	CPPFLAGS="$CPPFLAGS $XFT_CFLAGS"
	CFLAGS="$CFLAGS $XFT_CFLAGS"
	XFT_LIBS="-lXrender $XFT_LIBS"
	LIBS="$XFT_LIBS $LIBS"
	AC_CHECK_HEADER(X11/Xft/Xft.h,
	  AC_CHECK_LIB(Xft, XftFontOpen, HAVE_XFT=yes, , $XFT_LIBS) , ,
          [[#include <X11/X.h>]])

	if test "${HAVE_XFT}" = "yes"; then
	  AC_DEFINE(HAVE_XFT, 1, [Define to 1 if you have the Xft library.])
	    AC_SUBST(XFT_LIBS)
	  C_SWITCH_X_SITE="$C_SWITCH_X_SITE $XFT_CFLAGS"
	fi                        # "${HAVE_XFT}" = "yes"
	CPPFLAGS=$OLD_CPPFLAGS
	CFLAGS=$OLD_CFLAGS
	LIBS=$OLD_LIBS
      fi                          # "$HAVE_XFT" != no
    fi                            # "x${with_xft}" != "xno"

    ## We used to allow building with FreeType and without Xft.
    ## However, the ftx font backend driver is not in good shape.
    if test "$HAVE_XFT" != "yes"; then
       dnl For the "Does Emacs use" message at the end.
       HAVE_XFT=no
       HAVE_FREETYPE=no
    else
       dnl Strict linkers fail with
       dnl ftfont.o: undefined reference to symbol 'FT_New_Face'
       dnl if -lfreetype is not specified.
       dnl The following is needed to set FREETYPE_LIBS.
       EMACS_CHECK_MODULES([FREETYPE], [freetype2])

       test "$HAVE_FREETYPE" = "no" && AC_MSG_ERROR(libxft requires libfreetype)
    fi

    HAVE_LIBOTF=no
    if test "${HAVE_FREETYPE}" = "yes"; then
      AC_DEFINE(HAVE_FREETYPE, 1,
		[Define to 1 if using the freetype and fontconfig libraries.])
      if test "${with_libotf}" != "no"; then
	EMACS_CHECK_MODULES([LIBOTF], [libotf])
	if test "$HAVE_LIBOTF" = "yes"; then
	  AC_DEFINE(HAVE_LIBOTF, 1, [Define to 1 if using libotf.])
	  AC_CHECK_LIB(otf, OTF_get_variation_glyphs,
		       HAVE_OTF_GET_VARIATION_GLYPHS=yes,
		       HAVE_OTF_GET_VARIATION_GLYPHS=no)
	  if test "${HAVE_OTF_GET_VARIATION_GLYPHS}" = "yes"; then
	    AC_DEFINE(HAVE_OTF_GET_VARIATION_GLYPHS, 1,
		      [Define to 1 if libotf has OTF_get_variation_glyphs.])
	  fi
	fi
      fi
    dnl FIXME should there be an error if HAVE_FREETYPE != yes?
    dnl Does the new font backend require it, or can it work without it?
    fi

    HAVE_M17N_FLT=no
    if test "${HAVE_LIBOTF}" = yes; then
      if test "${with_m17n_flt}" != "no"; then
	EMACS_CHECK_MODULES([M17N_FLT], [m17n-flt])
	if test "$HAVE_M17N_FLT" = "yes"; then
	  AC_DEFINE(HAVE_M17N_FLT, 1, [Define to 1 if using libm17n-flt.])
	fi
      fi
    fi
else
    HAVE_XFT=no
    HAVE_FREETYPE=no
    HAVE_LIBOTF=no
    HAVE_M17N_FLT=no
fi

### End of font-backend (under X11) section.

AC_SUBST(FREETYPE_CFLAGS)
AC_SUBST(FREETYPE_LIBS)
AC_SUBST(FONTCONFIG_CFLAGS)
AC_SUBST(FONTCONFIG_LIBS)
AC_SUBST(LIBOTF_CFLAGS)
AC_SUBST(LIBOTF_LIBS)
AC_SUBST(M17N_FLT_CFLAGS)
AC_SUBST(M17N_FLT_LIBS)

### Use -lXpm if available, unless `--with-xpm=no'.
### mingw32 doesn't use -lXpm, since it loads the library dynamically.
HAVE_XPM=no
LIBXPM=
if test "${HAVE_W32}" = "yes" && test "${opsys}" = "cygwin"; then
  if test "${with_xpm}" != "no"; then
    SAVE_CPPFLAGS="$CPPFLAGS"
    SAVE_LDFLAGS="$LDFLAGS"
    CPPFLAGS="$CPPFLAGS -I/usr/include/noX"
    LDFLAGS="$LDFLAGS -L/usr/lib/noX"
    AC_CHECK_HEADER(X11/xpm.h,
      [AC_CHECK_LIB(Xpm, XpmReadFileToImage, HAVE_XPM=yes)])
    if test "${HAVE_XPM}" = "yes"; then
      AC_MSG_CHECKING(for XpmReturnAllocPixels preprocessor define)
      AC_EGREP_CPP(no_return_alloc_pixels,
      [#include "X11/xpm.h"
#ifndef XpmReturnAllocPixels
no_return_alloc_pixels
#endif
      ], HAVE_XPM=no, HAVE_XPM=yes)

      if test "${HAVE_XPM}" = "yes"; then
        REAL_CPPFLAGS="$REAL_CPPFLAGS -I/usr/include/noX"
	AC_MSG_RESULT(yes)
      else
	AC_MSG_RESULT(no)
        CPPFLAGS="$SAVE_CPPFLAGS"
        LDFLAGS="$SAVE_LDFLAGS"
      fi
    fi
  fi

  if test "${HAVE_XPM}" = "yes"; then
    AC_DEFINE(HAVE_XPM, 1, [Define to 1 if you have the Xpm library (-lXpm).])
    LIBXPM=-lXpm
  fi
fi

if test "${HAVE_X11}" = "yes"; then
  dnl Avoid Xpm on AIX unless requested, as it crashes; see Bug#17598.
  test "$opsys$with_xpm_set" = aix4-2 && with_xpm=no

  if test "${with_xpm}" != "no"; then
    AC_CHECK_HEADER(X11/xpm.h,
      [AC_CHECK_LIB(Xpm, XpmReadFileToPixmap, HAVE_XPM=yes, , -lX11)])
    if test "${HAVE_XPM}" = "yes"; then
      AC_MSG_CHECKING(for XpmReturnAllocPixels preprocessor define)
      AC_EGREP_CPP(no_return_alloc_pixels,
      [#include "X11/xpm.h"
#ifndef XpmReturnAllocPixels
no_return_alloc_pixels
#endif
      ], HAVE_XPM=no, HAVE_XPM=yes)

      if test "${HAVE_XPM}" = "yes"; then
	AC_MSG_RESULT(yes)
      else
	AC_MSG_RESULT(no)
      fi
    fi
  fi

  if test "${HAVE_XPM}" = "yes"; then
    AC_DEFINE(HAVE_XPM, 1, [Define to 1 if you have the Xpm library (-lXpm).])
    LIBXPM=-lXpm
  elif test "$opsys,$LUCID_LIBW" = aix4-2,-lXaw; then
    dnl AIX -lXaw needs -lXpm linked too; see Bug#17598 Message#152.
    LIBXPM=-lXpm
  fi
fi

### FIXME: Perhaps regroup to minimize code duplication due to MinGW's
### slightly different requirements wrt image libraries (it doesn't
### use -lXpm because it loads the xpm shared library dynamically at
### run time).
if test "${opsys}" = "mingw32"; then
  if test "${with_xpm}" != "no"; then
    AC_CHECK_HEADER(X11/xpm.h, HAVE_XPM=yes, HAVE_XPM=no, [
#define FOR_MSW 1])
  fi

  if test "${HAVE_XPM}" = "yes"; then
    AC_DEFINE(HAVE_XPM, 1, [Define to 1 if you have the Xpm library (-lXpm).])
  fi
fi

AC_SUBST(LIBXPM)

### Use -ljpeg if available, unless `--with-jpeg=no'.
### mingw32 doesn't use -ljpeg, since it loads the library dynamically.
HAVE_JPEG=no
LIBJPEG=
if test "${opsys}" = "mingw32"; then
  if test "${with_jpeg}" != "no"; then
    dnl Checking for jpeglib.h can lose because of a redefinition of
    dnl HAVE_STDLIB_H.
    AC_CHECK_HEADER(jerror.h, HAVE_JPEG=yes, HAVE_JPEG=no)
  fi
  AH_TEMPLATE(HAVE_JPEG, [Define to 1 if you have the jpeg library (-ljpeg).])dnl
  if test "${HAVE_JPEG}" = "yes"; then
    AC_DEFINE(HAVE_JPEG)
    AC_EGREP_CPP([version= *(6[2-9]|[7-9][0-9])],
        [#include <jpeglib.h>
	 version=JPEG_LIB_VERSION
],
        [AC_DEFINE(HAVE_JPEG)],
        [AC_MSG_WARN([libjpeg found, but not version 6b or later])
        HAVE_JPEG=no])
  fi
elif test "${HAVE_X11}" = "yes" || test "${HAVE_W32}" = "yes"; then
  if test "${with_jpeg}" != "no"; then
    dnl Checking for jpeglib.h can lose because of a redefinition of
    dnl  HAVE_STDLIB_H.
    AC_CHECK_HEADER(jerror.h,
      [AC_CHECK_LIB(jpeg, jpeg_destroy_compress, HAVE_JPEG=yes)])
  fi

  AH_TEMPLATE(HAVE_JPEG, [Define to 1 if you have the jpeg library (-ljpeg).])dnl
  if test "${HAVE_JPEG}" = "yes"; then
    AC_DEFINE(HAVE_JPEG)
    AC_EGREP_CPP([version= *(6[2-9]|[7-9][0-9])],
	[#include <jpeglib.h>
	 version=JPEG_LIB_VERSION
],
	[AC_DEFINE(HAVE_JPEG)],
	[AC_MSG_WARN([libjpeg found, but not version 6b or later])
	HAVE_JPEG=no])
  fi
  if test "${HAVE_JPEG}" = "yes"; then
    LIBJPEG=-ljpeg
  fi
fi
AC_SUBST(LIBJPEG)

HAVE_ZLIB=no
LIBZ=
if test "${with_zlib}" != "no"; then
  OLIBS=$LIBS
  AC_SEARCH_LIBS([inflateEnd], [z], [HAVE_ZLIB=yes])
  LIBS=$OLIBS
  case $ac_cv_search_inflateEnd in
    -*) LIBZ=$ac_cv_search_inflateEnd ;;
  esac
fi
if test "${HAVE_ZLIB}" = "yes"; then
  AC_DEFINE([HAVE_ZLIB], 1, [Define to 1 if you have the zlib library (-lz).])
  ### mingw32 doesn't use -lz, since it loads the library dynamically.
  if test "${opsys}" = "mingw32"; then
     LIBZ=
  fi
fi
AC_SUBST(LIBZ)

### Use -lpng if available, unless `--with-png=no'.
HAVE_PNG=no
LIBPNG=
PNG_CFLAGS=
if test "${NS_IMPL_COCOA}" = yes; then
  : # Nothing to do
elif test "${with_png}" != no; then
  # mingw32 loads the library dynamically.
  if test "$opsys" = mingw32; then
    AC_CHECK_HEADER([png.h], [HAVE_PNG=yes])
  elif test "${HAVE_X11}" = "yes" || test "${HAVE_W32}" = "yes"; then
    AC_MSG_CHECKING([for png])
    png_cflags=`(libpng-config --cflags) 2>&AS_MESSAGE_LOG_FD` &&
    png_libs=`(libpng-config --libs) 2>&AS_MESSAGE_LOG_FD` || {
      # libpng-config does not work; configure by hand.
      # Debian unstable as of July 2003 has multiple libpngs, and puts png.h
      # in /usr/include/libpng.
      if test -r /usr/include/libpng/png.h &&
	 test ! -r /usr/include/png.h; then
	png_cflags=-I/usr/include/libpng
      else
	png_cflags=
      fi
      png_libs='-lpng'
    }
    SAVE_CFLAGS=$CFLAGS
    SAVE_LIBS=$LIBS
    CFLAGS="$CFLAGS $png_cflags"
    LIBS="$png_libs -lz -lm $LIBS"
    AC_LINK_IFELSE(
      [AC_LANG_PROGRAM([[#include <png.h>]],
	 [[return !png_get_channels (0, 0);]])],
      [HAVE_PNG=yes
       PNG_CFLAGS=`AS_ECHO(["$png_cflags"]) | sed -e "$edit_cflags"`
       LIBPNG=$png_libs
       # $LIBPNG requires explicit -lz in some cases.
       # We don't know what those cases are, exactly, so play it safe and
       # append -lz to any nonempty $LIBPNG, unless we're already using LIBZ.
       if test -n "$LIBPNG" && test -z "$LIBZ"; then
	 LIBPNG="$LIBPNG -lz"
       fi])
    CFLAGS=$SAVE_CFLAGS
    LIBS=$SAVE_LIBS
    AC_MSG_RESULT([$HAVE_PNG])
  fi
fi
if test $HAVE_PNG = yes; then
  AC_DEFINE([HAVE_PNG], [1], [Define to 1 if you have the png library.])

  SAVE_CFLAGS=$CFLAGS
  CFLAGS="$CFLAGS $PNG_CFLAGS"
  AC_CHECK_DECL([png_longjmp],
    [],
    [AC_DEFINE([PNG_DEPSTRUCT], [],
       [Define to empty to suppress deprecation warnings when building
	with --enable-gcc-warnings and with libpng versions before 1.5,
	which lack png_longjmp.])],
    [[#include <png.h>
    ]])
  CFLAGS=$SAVE_CFLAGS
fi
AC_SUBST(LIBPNG)
AC_SUBST(PNG_CFLAGS)

### Use -ltiff if available, unless `--with-tiff=no'.
### mingw32 doesn't use -ltiff, since it loads the library dynamically.
HAVE_TIFF=no
LIBTIFF=
if test "${opsys}" = "mingw32"; then
  if test "${with_tiff}" != "no"; then
    AC_CHECK_HEADER(tiffio.h, HAVE_TIFF=yes, HAVE_TIFF=no)
  fi
  if test "${HAVE_TIFF}" = "yes"; then
    AC_DEFINE(HAVE_TIFF, 1, [Define to 1 if you have the tiff library (-ltiff).])
  fi
elif test "${HAVE_X11}" = "yes" || test "${HAVE_W32}" = "yes"; then
  if test "${with_tiff}" != "no"; then
    AC_CHECK_HEADER(tiffio.h,
      [tifflibs="-lz -lm"
      # At least one tiff package requires the jpeg library.
      if test "${HAVE_JPEG}" = yes; then tifflibs="-ljpeg $tifflibs"; fi
      AC_CHECK_LIB(tiff, TIFFGetVersion, HAVE_TIFF=yes, , $tifflibs)])
  fi

  if test "${HAVE_TIFF}" = "yes"; then
    AC_DEFINE(HAVE_TIFF, 1, [Define to 1 if you have the tiff library (-ltiff).])
    dnl FIXME -lz -lm, as per libpng?
    LIBTIFF=-ltiff
  fi
fi
AC_SUBST(LIBTIFF)

### Use -lgif or -lungif if available, unless `--with-gif=no'.
### mingw32 doesn't use -lgif/-lungif, since it loads the library dynamically.
HAVE_GIF=no
LIBGIF=
if test "${opsys}" = "mingw32"; then
  if test "${with_gif}" != "no"; then
    AC_CHECK_HEADER(gif_lib.h, HAVE_GIF=yes, HAVE_GIF=no)
  fi
  if test "${HAVE_GIF}" = "yes"; then
    AC_DEFINE(HAVE_GIF, 1, [Define to 1 if you have a gif (or ungif) library.])
  fi
elif test "${HAVE_X11}" = "yes" && test "${with_gif}" != "no" \
        || test "${HAVE_W32}" = "yes"; then
  AC_CHECK_HEADER(gif_lib.h,
# EGifPutExtensionLast only exists from version libungif-4.1.0b1.
# Earlier versions can crash Emacs, but version 5.0 removes EGifPutExtensionLast.
    [AC_CHECK_LIB(gif, GifMakeMapObject, HAVE_GIF=yes,
        [AC_CHECK_LIB(gif, EGifPutExtensionLast, HAVE_GIF=yes, HAVE_GIF=maybe)])])

  if test "$HAVE_GIF" = yes; then
    LIBGIF=-lgif
  elif test "$HAVE_GIF" = maybe; then
# If gif_lib.h but no libgif, try libungif.
    AC_CHECK_LIB(ungif, EGifPutExtensionLast, HAVE_GIF=yes, HAVE_GIF=no)
    test "$HAVE_GIF" = yes && LIBGIF=-lungif
  fi

  if test "${HAVE_GIF}" = "yes"; then
    AC_DEFINE(HAVE_GIF, 1, [Define to 1 if you have a gif (or ungif) library.])
  fi
fi
AC_SUBST(LIBGIF)

dnl Check for required libraries.
if test "${HAVE_X11}" = "yes"; then
  MISSING=""
  WITH_NO=""
  test "${with_xpm}" != "no" && test "${HAVE_XPM}" != "yes" &&
    MISSING="libXpm" && WITH_NO="--with-xpm=no"
  test "${with_jpeg}" != "no" && test "${HAVE_JPEG}" != "yes" &&
    MISSING="$MISSING libjpeg" && WITH_NO="$WITH_NO --with-jpeg=no"
  test "${with_png}" != "no" && test "${HAVE_PNG}" != "yes" &&
    MISSING="$MISSING libpng" && WITH_NO="$WITH_NO --with-png=no"
  test "${with_gif}" != "no" && test "${HAVE_GIF}" != "yes" &&
    MISSING="$MISSING libgif/libungif" && WITH_NO="$WITH_NO --with-gif=no"
  test "${with_tiff}" != "no" && test "${HAVE_TIFF}" != "yes" &&
    MISSING="$MISSING libtiff" && WITH_NO="$WITH_NO --with-tiff=no"

  if test "X${MISSING}" != X; then
    AC_MSG_ERROR([The following required libraries were not found:
    $MISSING
Maybe some development libraries/packages are missing?
If you don't want to link with them give
    $WITH_NO
as options to configure])
  fi
fi

### Use -lgpm if available, unless `--with-gpm=no'.
HAVE_GPM=no
LIBGPM=
if test "${with_gpm}" != "no"; then
  AC_CHECK_HEADER(gpm.h,
    [AC_CHECK_LIB(gpm, Gpm_Open, HAVE_GPM=yes)])

  if test "${HAVE_GPM}" = "yes"; then
    AC_DEFINE(HAVE_GPM, 1, [Define to 1 if you have the gpm library (-lgpm).])
    LIBGPM=-lgpm
  fi
fi
AC_SUBST(LIBGPM)

dnl Check for malloc/malloc.h on darwin
AC_CHECK_HEADERS_ONCE(malloc/malloc.h)

GNUSTEP_CFLAGS=
### Use NeXTstep API to implement GUI.
if test "${HAVE_NS}" = "yes"; then
  AC_DEFINE(HAVE_NS, 1, [Define to 1 if you are using the NeXTstep API, either GNUstep or Cocoa on Mac OS X.])
  if test "${NS_IMPL_COCOA}" = "yes"; then
    AC_DEFINE(NS_IMPL_COCOA, 1, [Define to 1 if you are using NS windowing under MacOS X.])
  fi
  if test "${NS_IMPL_GNUSTEP}" = "yes"; then
    AC_DEFINE(NS_IMPL_GNUSTEP, 1, [Define to 1 if you are using NS windowing under GNUstep.])
    # See also .m.o rule in Makefile.in */
    # FIXME: are all these flags really needed?  Document here why.  */
    GNUSTEP_CFLAGS="-D_REENTRANT -fPIC -fno-strict-aliasing -I${GNUSTEP_SYSTEM_HEADERS} ${GNUSTEP_LOCAL_HEADERS}"
    ## Extra CFLAGS applied to src/*.m files.
    GNU_OBJC_CFLAGS="$GNU_OBJC_CFLAGS -fgnu-runtime -Wno-import -fconstant-string-class=NSConstantString -DGNUSTEP_BASE_LIBRARY=1 -DGNU_GUI_LIBRARY=1 -DGNU_RUNTIME=1 -DGSWARN -DGSDIAGNOSE"
  fi
  OTHER_FILES=ns-app
fi

### Use session management (-lSM -lICE) if available
HAVE_X_SM=no
LIBXSM=
if test "${HAVE_X11}" = "yes"; then
  AC_CHECK_HEADER(X11/SM/SMlib.h,
    [AC_CHECK_LIB(SM, SmcOpenConnection, HAVE_X_SM=yes, , -lICE)])

  if test "${HAVE_X_SM}" = "yes"; then
    AC_DEFINE(HAVE_X_SM, 1, [Define to 1 if you have the SM library (-lSM).])
    LIBXSM="-lSM -lICE"
  fi
fi
AC_SUBST(LIBXSM)

### Use XRandr (-lXrandr) if available
HAVE_XRANDR=no
if test "${HAVE_X11}" = "yes"; then
  XRANDR_REQUIRED=1.2.2
  XRANDR_MODULES="xrandr >= $XRANDR_REQUIRED"
  EMACS_CHECK_MODULES([XRANDR], [$XRANDR_MODULES])
  if test $HAVE_XRANDR = no; then
    # Test old way in case pkg-config doesn't have it (older machines).
    AC_CHECK_HEADER(X11/extensions/Xrandr.h,
      [AC_CHECK_LIB(Xrandr, XRRGetScreenResources, HAVE_XRANDR=yes)])
    if test $HAVE_XRANDR = yes; then
      XRANDR_LIBS=-lXrandr
    fi
  fi
  if test $HAVE_XRANDR = yes; then
    SAVE_CFLAGS="$CFLAGS"
    SAVE_LIBS="$LIBS"
    CFLAGS="$XRANDR_CFLAGS $CFLAGS"
    LIBS="$XRANDR_LIBS $LIBS"
    AC_CHECK_FUNCS(XRRGetOutputPrimary XRRGetScreenResourcesCurrent)
    CFLAGS="$SAVE_CFLAGS"
    LIBS="$SAVE_LIBS"

    AC_DEFINE(HAVE_XRANDR, 1, [Define to 1 if you have the XRandr extension.])
  fi
fi
AC_SUBST(XRANDR_CFLAGS)
AC_SUBST(XRANDR_LIBS)

### Use Xinerama (-lXinerama) if available
HAVE_XINERAMA=no
if test "${HAVE_X11}" = "yes"; then
  XINERAMA_REQUIRED=1.0.2
  XINERAMA_MODULES="xinerama >= $XINERAMA_REQUIRED"
  EMACS_CHECK_MODULES([XINERAMA], [$XINERAMA_MODULES])
  if test $HAVE_XINERAMA = no; then
    # Test old way in case pkg-config doesn't have it (older machines).
    AC_CHECK_HEADER(X11/extensions/Xinerama.h,
      [AC_CHECK_LIB(Xinerama, XineramaQueryExtension, HAVE_XINERAMA=yes)])
    if test $HAVE_XINERAMA = yes; then
      XINERAMA_LIBS=-lXinerama
    fi
  fi
  if test $HAVE_XINERAMA = yes; then
    AC_DEFINE(HAVE_XINERAMA, 1, [Define to 1 if you have the Xinerama extension.])
  fi
fi
AC_SUBST(XINERAMA_CFLAGS)
AC_SUBST(XINERAMA_LIBS)

### Use Xfixes (-lXfixes) if available
HAVE_XFIXES=no
if test "${HAVE_X11}" = "yes"; then
  XFIXES_REQUIRED=4.0.0
  XFIXES_MODULES="xfixes >= $XFIXES_REQUIRED"
  EMACS_CHECK_MODULES([XFIXES], [$XFIXES_MODULES])
  if test $HAVE_XFIXES = no; then
    # Test old way in case pkg-config doesn't have it (older machines).
    AC_CHECK_HEADER(X11/extensions/Xfixes.h,
      [AC_CHECK_LIB(Xfixes, XFixesHideCursor, HAVE_XFIXES=yes)])
    if test $HAVE_XFIXES = yes; then
      XFIXES_LIBS=-lXfixes
    fi
  fi
  if test $HAVE_XFIXES = yes; then
    AC_DEFINE(HAVE_XFIXES, 1, [Define to 1 if you have the Xfixes extension.])
  fi
fi
AC_SUBST(XFIXES_CFLAGS)
AC_SUBST(XFIXES_LIBS)

### Use libxml (-lxml2) if available
### mingw32 doesn't use -lxml2, since it loads the library dynamically.
HAVE_LIBXML2=no
if test "${with_xml2}" != "no"; then
  ### I'm not sure what the version number should be, so I just guessed.
  EMACS_CHECK_MODULES([LIBXML2], [libxml-2.0 > 2.6.17])
  # Built-in libxml2 on OS X 10.8 lacks libxml-2.0.pc.
  if test "${HAVE_LIBXML2}" != "yes" -a "$opsys" = "darwin"; then
    SAVE_CPPFLAGS="$CPPFLAGS"
    CPPFLAGS="$CPPFLAGS -I$xcsdkdir/usr/include/libxml2"
    AC_CHECK_HEADER(libxml/HTMLparser.h,
      [AC_CHECK_DECL(HTML_PARSE_RECOVER, HAVE_LIBXML2=yes, ,
      		     [#include <libxml/HTMLparser.h>])])
    CPPFLAGS="$SAVE_CPPFLAGS"
    if test "${HAVE_LIBXML2}" = "yes"; then
      LIBXML2_CFLAGS="-I'$xcsdkdir/usr/include/libxml2'"
      LIBXML2_LIBS="-lxml2"
    fi
  fi
  if test "${HAVE_LIBXML2}" = "yes"; then
    if test "${opsys}" != "mingw32"; then
      AC_CHECK_LIB(xml2, htmlReadMemory, HAVE_LIBXML2=yes, HAVE_LIBXML2=no
        [$LIBXML2_LIBS])
    else
      LIBXML2_LIBS=""
    fi
    if test "${HAVE_LIBXML2}" = "yes"; then
      AC_DEFINE(HAVE_LIBXML2, 1, [Define to 1 if you have the libxml library (-lxml2).])
    else
      LIBXML2_LIBS=""
      LIBXML2_CFLAGS=""
    fi
  fi
fi
AC_SUBST(LIBXML2_LIBS)
AC_SUBST(LIBXML2_CFLAGS)

# If netdb.h doesn't declare h_errno, we must declare it by hand.
# On MinGW, that is provided by nt/inc/sys/socket.h and w32.c.
if test "${opsys}" = "mingw32"; then
  emacs_cv_netdb_declares_h_errno=yes
fi
AC_CACHE_CHECK(whether netdb declares h_errno,
	       emacs_cv_netdb_declares_h_errno,
[AC_LINK_IFELSE([AC_LANG_PROGRAM([[#include <netdb.h>]],
  [[return h_errno;]])],
  emacs_cv_netdb_declares_h_errno=yes, emacs_cv_netdb_declares_h_errno=no)])
if test $emacs_cv_netdb_declares_h_errno = yes; then
  AC_DEFINE(HAVE_H_ERRNO, 1, [Define to 1 if netdb.h declares h_errno.])
fi

# Check for mail-locking functions in a "mail" library.  Probably this should
# have the same check as for liblockfile below.
AC_CHECK_LIB(mail, maillock, have_mail=yes, have_mail=no)
if test $have_mail = yes; then
  LIBS_MAIL=-lmail
  AC_DEFINE(HAVE_LIBMAIL, 1, [Define to 1 if you have the `mail' library (-lmail).])

  OLD_LIBS=$LIBS
  LIBS="$LIBS_MAIL $LIBS"
  AC_CHECK_FUNCS(touchlock)
  LIBS=$OLD_LIBS
else
  LIBS_MAIL=
fi
dnl Debian, at least:
AC_CHECK_LIB(lockfile, maillock, have_lockfile=yes, have_lockfile=no)
if test $have_lockfile = yes; then
   LIBS_MAIL=-llockfile
   AC_DEFINE(HAVE_LIBLOCKFILE, 1, [Define to 1 if you have the `lockfile' library (-llockfile).])
else
# If we have the shared liblockfile, assume we must use it for mail
# locking (e.g. Debian).  If we couldn't link against liblockfile
# (no liblockfile.a installed), ensure that we don't need to.
  dnl This works for files generally, not just executables.
  dnl Should we look elsewhere for it?  Maybe examine /etc/ld.so.conf?
  AC_CHECK_PROG(liblockfile, liblockfile.so, yes, no,
                /usr/lib:/lib:/usr/local/lib:$LD_LIBRARY_PATH)
  if test $ac_cv_prog_liblockfile = yes; then
    AC_MSG_ERROR([Shared liblockfile found but can't link against it.
This probably means that movemail could lose mail.
There may be a `development' package to install containing liblockfile.])
  fi
fi
AC_CHECK_HEADERS_ONCE(maillock.h)
AC_SUBST(LIBS_MAIL)

## Define MAIL_USE_FLOCK (or LOCKF) if the mailer uses flock (or lockf) to
## interlock access to the mail spool.  The alternative is a lock file named
## /usr/spool/mail/$USER.lock.
mail_lock=no
case "$opsys" in
  aix4-2) mail_lock="lockf" ;;

  gnu|freebsd|dragonfly|netbsd|openbsd|darwin|irix6-5) mail_lock="flock" ;;

  ## On GNU/Linux systems, both methods are used by various mail programs.
  ## I assume most people are using newer mailers that have heard of flock.
  ## Change this if you need to.
  ## Debian contains a patch which says: ``On Debian/GNU/Linux systems,
  ## configure gets the right answers, and that means *NOT* using flock.
  ## Using flock is guaranteed to be the wrong thing. See Debian Policy
  ## for details.'' and then uses `#ifdef DEBIAN'.  Unfortunately the
  ## Debian maintainer hasn't provided a clean fix for Emacs.
  ## movemail.c will use `maillock' when MAILDIR, HAVE_LIBMAIL and
  ## HAVE_MAILLOCK_H are defined, so the following appears to be the
  ## correct logic.  -- fx
  ## We must check for HAVE_LIBLOCKFILE too, as movemail does.
  ## liblockfile is a Free Software replacement for libmail, used on
  ## Debian systems and elsewhere. -rfr.
  gnu-*)
    mail_lock="flock"
    if test $have_mail = yes || test $have_lockfile = yes; then
      test $ac_cv_header_maillock_h = yes && mail_lock=no
    fi
    ;;

  mingw32)
    mail_lock="none-needed" ;;
esac

BLESSMAIL_TARGET=
case "$mail_lock" in
  flock) AC_DEFINE(MAIL_USE_FLOCK, 1, [Define if the mailer uses flock to interlock the mail spool.]) ;;

  lockf) AC_DEFINE(MAIL_USE_LOCKF, 1, [Define if the mailer uses lockf to interlock the mail spool.]) ;;

  none-needed) ;;

  *) BLESSMAIL_TARGET="need-blessmail" ;;
esac
AC_SUBST(BLESSMAIL_TARGET)

<<<<<<< HEAD
OLD_LIBS=$LIBS
LIBS="$LIB_PTHREAD $LIB_MATH $LIBS"
AC_CHECK_FUNCS(accept4 gethostname \
=======

AC_CHECK_FUNCS(accept4 fchdir gethostname \
>>>>>>> f314e84f
getrusage get_current_dir_name \
lrand48 random rint \
select getpagesize setlocale \
getrlimit setrlimit shutdown getaddrinfo \
pthread_sigmask strsignal setitimer \
sendto recvfrom getsockname getpeername getifaddrs freeifaddrs \
gai_strerror sync \
getpwent endpwent getgrent endgrent \
cfmakeraw cfsetspeed copysign __executable_start log2)
LIBS=$OLD_LIBS

dnl No need to check for aligned_alloc and posix_memalign if using
dnl gmalloc.o, as it supplies them.  Don't use these functions on
dnl Darwin as they are incompatible with unexmacosx.c.
if test -z "$GMALLOC_OBJ" && test "$opsys" != darwin; then
  AC_CHECK_FUNCS([aligned_alloc posix_memalign], [break])
fi

dnl Cannot use AC_CHECK_FUNCS
AC_CACHE_CHECK([for __builtin_unwind_init],
	       emacs_cv_func___builtin_unwind_init,
[AC_LINK_IFELSE([AC_LANG_PROGRAM([], [__builtin_unwind_init ();])],
		emacs_cv_func___builtin_unwind_init=yes,
		emacs_cv_func___builtin_unwind_init=no)])
if test $emacs_cv_func___builtin_unwind_init = yes; then
  AC_DEFINE(HAVE___BUILTIN_UNWIND_INIT, 1,
	    [Define to 1 if you have the `__builtin_unwind_init' function.])
fi

AC_CHECK_HEADERS_ONCE(sys/un.h)

AC_FUNC_FSEEKO

# UNIX98 PTYs.
AC_CHECK_FUNCS(grantpt)

# PTY-related GNU extensions.
AC_CHECK_FUNCS(getpt posix_openpt)

# Check this now, so that we will NOT find the above functions in ncurses.
# That is because we have not set up to link ncurses in lib-src.
# It's better to believe a function is not available
# than to expect to find it in ncurses.
# Also we need tputs and friends to be able to build at all.
AC_MSG_CHECKING([for library containing tputs])
# Run a test program that contains a call to tputs, a call that is
# never executed.  This tests whether a pre-'main' dynamic linker
# works with the library.  It's too much trouble to actually call
# tputs in the test program, due to portability hassles.  When
# cross-compiling, assume the test program will run if it links.
AC_DEFUN([tputs_link_source], [
  AC_LANG_SOURCE(
     [[extern void tputs (const char *, int, int (*)(int));
       int main (int argc, char **argv)
       {
	  if (argc == 10000)
	    tputs (argv[0], 0, 0);
	  return 0;
       }]])
])
if test "${opsys}" = "mingw32"; then
  msg='none required'
else
  # Maybe curses should be tried earlier?
  # See http://debbugs.gnu.org/cgi/bugreport.cgi?bug=9736#35
  for tputs_library in '' tinfo ncurses terminfo termcap curses; do
    OLIBS=$LIBS
    if test -z "$tputs_library"; then
      LIBS_TERMCAP=
      msg='none required'
    else
      LIBS_TERMCAP=-l$tputs_library
      msg=$LIBS_TERMCAP
      LIBS="$LIBS_TERMCAP $LIBS"
    fi
    AC_RUN_IFELSE([tputs_link_source], [], [msg=no],
      [AC_LINK_IFELSE([tputs_link_source], [], [msg=no])])
    LIBS=$OLIBS
    if test "X$msg" != Xno; then
      break
    fi
  done
fi
AC_MSG_RESULT([$msg])
if test "X$msg" = Xno; then
  AC_MSG_ERROR([The required function `tputs' was not found in any library.
The following libraries were tried (in order):
  libtinfo, libncurses, libterminfo, libtermcap, libcurses
Please try installing whichever of these libraries is most appropriate
for your system, together with its header files.
For example, a libncurses-dev(el) or similar package.])
fi

## Use termcap instead of terminfo?
## Only true for: freebsd < 40000, ms-w32, msdos, netbsd < 599002500.
TERMINFO=yes
## FIXME?  In the cases below where we unconditionally set
## LIBS_TERMCAP="-lncurses", this overrides LIBS_TERMCAP = -ltinfo,
## if that was found above to have tputs.
## Should we use the gnu* logic everywhere?
case "$opsys" in
  ## darwin: Prevents crashes when running Emacs in Terminal.app under 10.2.
  ##  The ncurses library has been moved out of the System framework in
  ##  Mac OS X 10.2.  So if configure detects it, set the command-line
  ##  option to use it.
  darwin) LIBS_TERMCAP="-lncurses" ;;

  gnu*) test -z "$LIBS_TERMCAP" && LIBS_TERMCAP="-lncurses" ;;

  freebsd)
    AC_MSG_CHECKING([whether FreeBSD is new enough to use terminfo])
    AC_CACHE_VAL(emacs_cv_freebsd_terminfo,
    [AC_LINK_IFELSE([AC_LANG_PROGRAM([[#include <osreldate.h>]],
[[#if __FreeBSD_version < 400000
fail;
#endif
]])], emacs_cv_freebsd_terminfo=yes, emacs_cv_freebsd_terminfo=no)])

    AC_MSG_RESULT($emacs_cv_freebsd_terminfo)

    if test $emacs_cv_freebsd_terminfo = yes; then
      LIBS_TERMCAP="-lncurses"
    else
      TERMINFO=no
      LIBS_TERMCAP="-ltermcap"
    fi
    ;;

  mingw32)
    TERMINFO=no
    LIBS_TERMCAP=
    ;;

  netbsd)
    if test "x$LIBS_TERMCAP" != "x-lterminfo"; then
      TERMINFO=no
      LIBS_TERMCAP="-ltermcap"
    fi
    ;;

  openbsd | dragonfly) LIBS_TERMCAP="-lncurses" ;;

  ## hpux: Make sure we get select from libc rather than from libcurses
  ##  because libcurses on HPUX 10.10 has a broken version of select.
  ##  We used to use -lc -lcurses, but this may be cleaner.
  ## FIXME?  But TERMINFO = yes on hpux (it used to be explicitly
  # set that way, now it uses the default).  Isn't this a contradiction?
  hpux*) LIBS_TERMCAP="-ltermcap" ;;

esac

TERMCAP_OBJ=tparam.o
if test $TERMINFO = yes; then
  AC_DEFINE(TERMINFO, 1, [Define to 1 if you use terminfo instead of termcap.])
  TERMCAP_OBJ=terminfo.o
fi
if test "X$LIBS_TERMCAP" = "X-lncurses"; then
  AC_DEFINE(USE_NCURSES, 1, [Define to 1 if you use ncurses.])
fi
AC_SUBST(LIBS_TERMCAP)
AC_SUBST(TERMCAP_OBJ)

# GNU/Linux-specific timer functions.
AC_CACHE_CHECK([for timerfd interface], [emacs_cv_have_timerfd],
  [AC_COMPILE_IFELSE(
     [AC_LANG_PROGRAM([[#include <sys/timerfd.h>
		      ]],
		      [[timerfd_create (CLOCK_REALTIME,
					TFD_CLOEXEC | TFD_NONBLOCK);
			timerfd_settime (0, TFD_TIMER_ABSTIME, 0, 0);]])],
     [emacs_cv_have_timerfd=yes],
     [emacs_cv_have_timerfd=no])])
if test "$emacs_cv_have_timerfd" = yes; then
  AC_DEFINE([HAVE_TIMERFD], 1,
    [Define to 1 if timerfd functions are supported as in GNU/Linux.])
fi

# Do we have res_init, for detecting changes in /etc/resolv.conf?
# On Darwin, res_init appears not to be useful: see bug#562 and
# http://lists.gnu.org/archive/html/emacs-devel/2007-11/msg01467.html
resolv=no

if test $opsys != darwin; then

  AC_LINK_IFELSE([AC_LANG_PROGRAM([[#include <netinet/in.h>
#include <arpa/nameser.h>
#include <resolv.h>]],
    [[return res_init();]])],
    have_res_init=yes, have_res_init=no)
  if test "$have_res_init" = no; then
    OLIBS="$LIBS"
    LIBS="$LIBS -lresolv"
    AC_MSG_CHECKING(for res_init with -lresolv)
    AC_LINK_IFELSE([AC_LANG_PROGRAM([[#include <netinet/in.h>
#include <arpa/nameser.h>
#include <resolv.h>]],
      [[return res_init();]])],
      have_res_init=yes, have_res_init=no)
    AC_MSG_RESULT($have_res_init)
    if test "$have_res_init" = yes ; then
      resolv=yes
    fi
    LIBS="$OLIBS"
  fi

  if test "$have_res_init" = yes; then
    AC_DEFINE(HAVE_RES_INIT, 1, [Define to 1 if res_init is available.])
  fi
fi                              dnl !darwin

# Do we need the Hesiod library to provide the support routines?
dnl FIXME?  Should we be skipping this on Darwin too?
LIBHESIOD=
if test "$with_hesiod" != no ; then
  # Don't set $LIBS here -- see comments above.  FIXME which comments?
  AC_CHECK_FUNC(res_send, , [AC_CHECK_FUNC(__res_send, ,
     [AC_CHECK_LIB(resolv, res_send, resolv=yes,
		  [AC_CHECK_LIB(resolv, __res_send, resolv=yes)])])])
  if test "$resolv" = yes ; then
    RESOLVLIB=-lresolv
  else
    RESOLVLIB=
  fi
  AC_CHECK_FUNC(hes_getmailhost, , [AC_CHECK_LIB(hesiod, hes_getmailhost,
	hesiod=yes, :, $RESOLVLIB)])

  if test x"$hesiod" = xyes; then
    LIBHESIOD=-lhesiod
  fi
fi
AC_SUBST(LIBHESIOD)

# Do we need libresolv (due to res_init or Hesiod)?
if test "$resolv" = yes && test $opsys != darwin; then
  LIBRESOLV=-lresolv
else
  LIBRESOLV=
fi
AC_SUBST(LIBRESOLV)

# These tell us which Kerberos-related libraries to use.
COM_ERRLIB=
CRYPTOLIB=
KRB5LIB=
DESLIB=
KRB4LIB=

if test "${with_kerberos}" != no; then
  OLD_LIBS=$LIBS
  AC_CHECK_LIB(com_err, com_err, have_com_err=yes, have_com_err=no)
  if test $have_com_err = yes; then
    COM_ERRLIB=-lcom_err
    LIBS="$COM_ERRLIB $LIBS"
  fi
  AC_CHECK_LIB(crypto, mit_des_cbc_encrypt, have_crypto=yes, have_crypto=no)
  if test $have_crypto = yes; then
    CRYPTOLIB=-lcrypto
    LIBS="$CRYPTOLIB $LIBS"
  fi
  AC_CHECK_LIB(k5crypto, mit_des_cbc_encrypt, have_k5crypto=yes, have_k5crypto=no)
  if test $have_k5crypto = yes; then
    CRYPTOLIB=-lk5crypto
    LIBS="$CRYPTOLIB $LIBS"
  fi
  AC_CHECK_LIB(krb5, krb5_init_context, have_krb5=yes, have_krb5=no)
  if test $have_krb5=yes; then
    KRB5LIB=-lkrb5
    LIBS="$KRB5LIB $LIBS"
  fi
  dnl FIXME Simplify.  Does not match 22 logic, thanks to default_off?
  if test "${with_kerberos5}" = no; then
    AC_CHECK_LIB(des425, des_cbc_encrypt, have_des425=yes, have_des425=no )
    if test $have_des425 = yes; then
      DESLIB=-ldes425
      LIBS="$DESLIB $LIBS"
    else
      AC_CHECK_LIB(des, des_cbc_encrypt, have_des=yes, have_des=no)
      if test $have_des = yes; then
        DESLIB=-ldes
        LIBS="$DESLIB $LIBS"
      fi
    fi
    AC_CHECK_LIB(krb4, krb_get_cred, have_krb4=yes, have_krb4=no)
    if test $have_krb4 = yes; then
      KRB4LIB=-lkrb4
      LIBS="$KRB4LIB $LIBS"
    else
      AC_CHECK_LIB(krb, krb_get_cred, have_krb=yes, have_krb=no)
      if test $have_krb = yes; then
        KRB4LIB=-lkrb
        LIBS="$KRB4LIB $LIBS"
      fi
    fi
  fi

  if test "${with_kerberos5}" != no; then
    AC_CHECK_HEADERS(krb5.h,
      [AC_CHECK_MEMBERS([krb5_error.text, krb5_error.e_text],,,
		        [#include <krb5.h>])])
  else
    AC_CHECK_HEADERS(krb.h,,
		     [AC_CHECK_HEADERS(kerberosIV/krb.h,,
				       [AC_CHECK_HEADERS(kerberos/krb.h)])])
  fi
  AC_CHECK_HEADERS(com_err.h)
  LIBS=$OLD_LIBS
fi

AC_SUBST(COM_ERRLIB)
AC_SUBST(CRYPTOLIB)
AC_SUBST(KRB5LIB)
AC_SUBST(DESLIB)
AC_SUBST(KRB4LIB)

AC_CHECK_HEADERS(valgrind/valgrind.h)

AC_CHECK_FUNCS_ONCE(tzset)
AC_MSG_CHECKING(whether localtime caches TZ)
AC_CACHE_VAL(emacs_cv_localtime_cache,
[if test x$ac_cv_func_tzset = xyes; then
AC_RUN_IFELSE([AC_LANG_SOURCE([[#include <time.h>
char TZ_GMT0[] = "TZ=GMT0";
char TZ_PST8[] = "TZ=PST8";
main()
{
  time_t now = time ((time_t *) 0);
  int hour_GMT0, hour_unset;
  if (putenv (TZ_GMT0) != 0)
    exit (1);
  hour_GMT0 = localtime (&now)->tm_hour;
  unsetenv("TZ");
  hour_unset = localtime (&now)->tm_hour;
  if (putenv (TZ_PST8) != 0)
    exit (1);
  if (localtime (&now)->tm_hour == hour_GMT0)
    exit (1);
  unsetenv("TZ");
  if (localtime (&now)->tm_hour != hour_unset)
    exit (1);
  exit (0);
}]])], emacs_cv_localtime_cache=no, emacs_cv_localtime_cache=yes,
[# If we have tzset, assume the worst when cross-compiling.
emacs_cv_localtime_cache=yes])
else
	# If we lack tzset, report that localtime does not cache TZ,
	# since we can't invalidate the cache if we don't have tzset.
	emacs_cv_localtime_cache=no
fi])dnl
AC_MSG_RESULT($emacs_cv_localtime_cache)
if test $emacs_cv_localtime_cache = yes; then
  AC_DEFINE(LOCALTIME_CACHE, 1,
	    [Define to 1 if localtime caches TZ.])
fi

ok_so_far=yes
AC_CHECK_FUNC(socket, , ok_so_far=no)
if test $ok_so_far = yes; then
  AC_CHECK_HEADER(netinet/in.h, , ok_so_far=no)
fi
if test $ok_so_far = yes; then
  AC_CHECK_HEADER(arpa/inet.h, , ok_so_far=no)
fi
if test $ok_so_far = yes; then
dnl Fixme: Not used.  Should this be HAVE_SOCKETS?
  AC_DEFINE(HAVE_INET_SOCKETS, 1,
	    [Define to 1 if you have inet sockets.])
fi

AC_FUNC_FORK

AC_CHECK_FUNCS(snprintf)

dnl Check for glib.  This differs from other library checks in that
dnl Emacs need not link to glib unless some other library is already
dnl linking to glib.  Although glib provides no facilities that Emacs
dnl needs for its own purposes, when glib is present Emacs needs to
dnl use primitives like g_main_context_query to avoid clashing with
dnl glib at a low level.
dnl
dnl Check this late, since it depends on $GTK_CFLAGS etc.
XGSELOBJ=
OLDCFLAGS="$CFLAGS"
OLDLIBS="$LIBS"
CFLAGS="$CFLAGS $GTK_CFLAGS $RSVG_CFLAGS $DBUS_CFLAGS $SETTINGS_CFLAGS"
LIBS="$LIBS $GTK_LIBS $RSVG_LIBS $DBUS_LIBS $SETTINGS_LIBS"
CFLAGS="$CFLAGS $GFILENOTIFY_CFLAGS"
LIBS="$LIBS $GFILENOTIFY_LIBS"
AC_MSG_CHECKING([whether GLib is linked in])
AC_LINK_IFELSE([AC_LANG_PROGRAM(
	[[#include <glib.h>
 	]],
	[[g_print ("Hello world");]])],
     [links_glib=yes],
     [links_glib=no])
AC_MSG_RESULT([$links_glib])
if test "${links_glib}" = "yes"; then
  AC_DEFINE(HAVE_GLIB, 1, [Define to 1 if GLib is linked in.])
  if test "$HAVE_NS" = no;then
    XGSELOBJ=xgselect.o
  fi
fi
CFLAGS="$OLDCFLAGS"
LIBS="$OLDLIBS"
AC_SUBST(XGSELOBJ)

dnl Adapted from Haible's version.
AC_CACHE_CHECK([for nl_langinfo and CODESET], emacs_cv_langinfo_codeset,
  [AC_LINK_IFELSE([AC_LANG_PROGRAM([[#include <langinfo.h>]],
    [[char* cs = nl_langinfo(CODESET);]])],
    emacs_cv_langinfo_codeset=yes,
    emacs_cv_langinfo_codeset=no)
  ])
if test $emacs_cv_langinfo_codeset = yes; then
  AC_DEFINE(HAVE_LANGINFO_CODESET, 1,
    [Define if you have <langinfo.h> and nl_langinfo(CODESET).])
fi

AC_TYPE_MBSTATE_T

AC_CACHE_CHECK([for C restricted array declarations], emacs_cv_c_restrict_arr,
  [AC_COMPILE_IFELSE([AC_LANG_PROGRAM([[void fred (int x[__restrict]);]], [[]])],
                  emacs_cv_c_restrict_arr=yes, emacs_cv_c_restrict_arr=no)])
if test "$emacs_cv_c_restrict_arr" = yes; then
  AC_DEFINE(__restrict_arr, __restrict,
    [Define to compiler's equivalent of C99 restrict keyword in array
     declarations.  Define as empty for no equivalent.])
fi

dnl Fixme: AC_SYS_POSIX_TERMIOS should probably be used, but it's not clear
dnl how the tty code is related to POSIX and/or other versions of termios.
dnl The following looks like a useful start.
dnl
dnl AC_SYS_POSIX_TERMIOS
dnl if test $ac_cv_sys_posix_termios = yes; then
dnl    AC_DEFINE(HAVE_TERMIOS, 1, [Define to 1 if you have POSIX-style functions
dnl                                and macros for terminal control.])
dnl    AC_DEFINE(HAVE_TCATTR, 1, [Define to 1 if you have tcgetattr and tcsetattr.])
dnl fi

dnl Turned on June 1996 supposing nobody will mind it.
dnl MinGW emulates passwd database, so this feature doesn't make sense there.
if test "${opsys}" != "mingw32"; then
   AC_DEFINE(AMPERSAND_FULL_NAME, 1, [Define to use the convention that &
     in the full name stands for the login id.])
fi

dnl Everybody supports this, except MS.
dnl Seems like the kind of thing we should be testing for, though.
## Note: PTYs are broken on darwin <6.  Use at your own risk.
if test "${opsys}" != "mingw32"; then
  AC_DEFINE(HAVE_PTYS, 1, [Define if the system supports pty devices.])
fi

dnl Everybody supports this, except MS-DOS.
dnl Seems like the kind of thing we should be testing for, though.
dnl Compare with HAVE_INET_SOCKETS (which is unused...) above.
AC_DEFINE(HAVE_SOCKETS, 1, [Define if the system supports
  4.2-compatible sockets.])

AH_TEMPLATE(INTERNAL_TERMINAL, [This is substituted when $TERM is "internal".])

AH_TEMPLATE(NULL_DEVICE, [Name of the file to open to get
  a null file, or a data sink.])
if test "${opsys}" = "mingw32"; then
  AC_DEFINE(NULL_DEVICE, ["NUL:"])
else
  AC_DEFINE(NULL_DEVICE, ["/dev/null"])
fi

if test "${opsys}" = "mingw32"; then
  SEPCHAR=';'
else
  SEPCHAR=':'
fi
AC_DEFINE_UNQUOTED(SEPCHAR, ['$SEPCHAR'], [Character that separates PATH elements.])
dnl This is for MinGW, and is used in test/automated/Makefile.in.
dnl The MSYS Bash has heuristics for replacing ':' with ';' when it
dnl decides that a command-line argument to be passed to a MinGW program
dnl is a PATH-style list of directories.  But that heuristics plays it
dnl safe, and only does the replacement when it is _absolutely_ sure it
dnl sees a colon-separated list of file names; e.g. ":." is left alone,
dnl which breaks in-tree builds.  So we do this manually instead.
dnl Note that we cannot rely on PATH_SEPARATOR, as that one will always
dnl be computed as ':' in MSYS Bash.
AC_SUBST(SEPCHAR)

dnl Everybody supports this, except MS-DOS.
AC_DEFINE(subprocesses, 1, [Define to enable asynchronous subprocesses.])

AC_DEFINE(USER_FULL_NAME, [pw->pw_gecos], [How to get a user's full name.])


AC_DEFINE(DIRECTORY_SEP, ['/'],
  [Character that separates directories in a file name.])

if test "${opsys}" = "mingw32"; then
  AC_DEFINE(IS_DEVICE_SEP(_c_), [((_c_) == ':')],
    [Returns true if character is a device separator.])

  AC_DEFINE(IS_DIRECTORY_SEP(_c_), [((_c_) == '/' || (_c_) == '\\')],
    [Returns true if character is a directory separator.])

  AC_DEFINE(IS_ANY_SEP(_c_), [(IS_DIRECTORY_SEP (_c_) || IS_DEVICE_SEP(_c_))],
    [Returns true if character is any form of separator.])
else
  AC_DEFINE(IS_DEVICE_SEP(_c_), 0,
    [Returns true if character is a device separator.])

  AC_DEFINE(IS_DIRECTORY_SEP(_c_), [((_c_) == DIRECTORY_SEP)],
    [Returns true if character is a directory separator.])

  AC_DEFINE(IS_ANY_SEP(_c_), [(IS_DIRECTORY_SEP (_c_))],
    [Returns true if character is any form of separator.])
fi

AH_TEMPLATE(NO_EDITRES, [Define if XEditRes should not be used.])

case $opsys in
  aix4-2)
    dnl Unfortunately without libXmu we cannot support EditRes.
    if test "x$ac_cv_search_XmuConvertStandardSelection" = xno; then
      AC_DEFINE(NO_EDITRES, 1)
    fi
    ;;

  hpux*)
    dnl Assar Westerlund <assar@sics.se> says this is necessary for
    dnl HP-UX 10.20, and that it works for HP-UX 0 as well.
    AC_DEFINE(NO_EDITRES, 1)
    ;;
esac


case $opsys in
  irix6-5 | sol2* | unixware )
    dnl Some SVr4s don't define NSIG in sys/signal.h for ANSI environments;
    dnl instead, there's a system variable _sys_nsig.  Unfortunately, we
    dnl need the constant to dimension an array.  So wire in the appropriate
    dnl value here.
    AC_DEFINE(NSIG_MINIMUM, 32, [Minimum value of NSIG.])
    ;;
esac

emacs_broken_SIGIO=no

case $opsys in
  dnl SIGIO exists, but the feature doesn't work in the way Emacs needs.
  dnl See eg <http://article.gmane.org/gmane.os.openbsd.ports/46831>.
  hpux* | irix6-5 | openbsd | sol2* | unixware )
    emacs_broken_SIGIO=yes
    ;;

  aix4-2)
    dnl On AIX Emacs uses the gmalloc.c malloc implementation.  But given
    dnl the way this system works, libc functions that return malloced
    dnl memory use the libc malloc implementation. Calling xfree or
    dnl xrealloc on the results of such functions results in a crash.
    dnl
    dnl One solution for this could be to define SYSTEM_MALLOC in configure,
    dnl but that does not currently work on this system.
    dnl
    dnl It is possible to completely override the malloc implementation on
    dnl AIX, but that involves putting the malloc functions in a shared
    dnl library and setting the MALLOCTYPE environment variable to point to
    dnl that shared library.
    dnl
    dnl Emacs currently calls xrealloc on the results of get_current_dir name,
    dnl to avoid a crash just use the Emacs implementation for that function.
    dnl
    dnl FIXME We could change the AC_CHECK_FUNCS call near the start
    dnl of this file, so that we do not check for get_current_dir_name
    dnl on AIX.  But that might be fragile if something else ends
    dnl up testing for get_current_dir_name as a dependency.
    AC_DEFINE(BROKEN_GET_CURRENT_DIR_NAME, 1, [Define if
      get_current_dir_name should not be used.])
    ;;

  freebsd)
    dnl Circumvent a bug in FreeBSD.  In the following sequence of
    dnl writes/reads on a PTY, read(2) returns bogus data:
    dnl
    dnl write(2)  1022 bytes
    dnl write(2)   954 bytes, get EAGAIN
    dnl read(2)   1024 bytes in process_read_output
    dnl read(2)     11 bytes in process_read_output
    dnl
    dnl That is, read(2) returns more bytes than have ever been written
    dnl successfully.  The 1033 bytes read are the 1022 bytes written
    dnl successfully after processing (for example with CRs added if the
    dnl terminal is set up that way which it is here).  The same bytes will
    dnl be seen again in a later read(2), without the CRs.
    AC_DEFINE(BROKEN_PTY_READ_AFTER_EAGAIN, 1, [Define on FreeBSD to
      work around an issue when reading from a PTY.])
    ;;
esac

case $opsys in
  gnu-* | sol2-10 )
    dnl FIXME Can't we test if this exists (eg /proc/$$)?
    AC_DEFINE(HAVE_PROCFS, 1, [Define if you have the /proc filesystem.])
  ;;
esac

case $opsys in
  darwin | dragonfly | freebsd | netbsd | openbsd )
    AC_DEFINE(DONT_REOPEN_PTY, 1, [Define if process.c does not need to
      close a pty to make it a controlling terminal (it is already a
      controlling terminal of the subprocess, because we did ioctl TIOCSCTTY).])
  ;;
esac

dnl FIXME Surely we can test for this rather than hard-code it.
case $opsys in
  netbsd | openbsd) sound_device="/dev/audio" ;;
  *) sound_device="/dev/dsp" ;;
esac

dnl Used in sound.c
AC_DEFINE_UNQUOTED(DEFAULT_SOUND_DEVICE, "$sound_device",
  [Name of the default sound device.])


dnl Emacs can read input using SIGIO and buffering characters itself,
dnl or using CBREAK mode and making C-g cause SIGINT.
dnl The choice is controlled by the variable interrupt_input.
dnl
dnl Define INTERRUPT_INPUT to make interrupt_input = 1 the default (use SIGIO)
dnl
dnl Emacs uses the presence of the USABLE_SIGIO macro
dnl to indicate whether or not signal-driven I/O is possible.  It uses
dnl INTERRUPT_INPUT to decide whether to use it by default.
dnl
dnl SIGIO can be used only on systems that implement it (4.2 and 4.3).
dnl CBREAK mode has two disadvantages
dnl 1) At least in 4.2, it is impossible to handle the Meta key properly.
dnl I hear that in system V this problem does not exist.
dnl 2) Control-G causes output to be discarded.
dnl I do not know whether this can be fixed in system V.
dnl
dnl Another method of doing input is planned but not implemented.
dnl It would have Emacs fork off a separate process
dnl to read the input and send it to the true Emacs process
dnl through a pipe.
case $opsys in
  darwin | gnu-linux | gnu-kfreebsd )
    AC_DEFINE(INTERRUPT_INPUT, 1, [Define to read input using SIGIO.])
  ;;
esac


dnl If the system's imake configuration file defines `NeedWidePrototypes'
dnl as `NO', we must define NARROWPROTO manually.  Such a define is
dnl generated in the Makefile generated by `xmkmf'.  If we don't define
dnl NARROWPROTO, we will see the wrong function prototypes for X functions
dnl taking float or double parameters.
case $opsys in
  cygwin|gnu|gnu-linux|gnu-kfreebsd|irix6-5|freebsd|netbsd|openbsd)
    AC_DEFINE(NARROWPROTO, 1, [Define if system's imake configuration
      file defines `NeedWidePrototypes' as `NO'.])
  ;;
esac


dnl Used in process.c, this must be a loop, even if it only runs once.
dnl (Except on SGI; see below.  Take that, clarity and consistency!)
AH_TEMPLATE(PTY_ITERATION, [How to iterate over PTYs.])
dnl Only used if !PTY_ITERATION.  Iterate from FIRST_PTY_LETTER to z,
dnl trying suffixes 0-16.
AH_TEMPLATE(FIRST_PTY_LETTER, [Letter to use in finding device name of
  first PTY, if PTYs are supported.])
AH_TEMPLATE(PTY_OPEN, [How to open a PTY, if non-standard.])
AH_TEMPLATE(PTY_NAME_SPRINTF, [How to get the device name of the control
  end of a PTY, if non-standard.])
AH_TEMPLATE(PTY_TTY_NAME_SPRINTF, [How to get device name of the tty
  end of a PTY, if non-standard.])

case $opsys in
  aix4-2 )
    AC_DEFINE(PTY_ITERATION, [int c; for (c = 0; !c ; c++)])
    dnl You allocate a pty by opening /dev/ptc to get the master side.
    dnl To get the name of the slave side, you just ttyname() the master side.
    AC_DEFINE(PTY_NAME_SPRINTF, [strcpy (pty_name, "/dev/ptc");])
    AC_DEFINE(PTY_TTY_NAME_SPRINTF, [strcpy (pty_name, ttyname (fd));])
    ;;

  cygwin )
    AC_DEFINE(PTY_ITERATION, [int i; for (i = 0; i < 1; i++)])
    dnl multi-line AC_DEFINEs are hard. :(
    AC_DEFINE(PTY_OPEN, [ do { int dummy; sigset_t blocked, procmask; sigemptyset (&blocked); sigaddset (&blocked, SIGCHLD); pthread_sigmask (SIG_BLOCK, &blocked, &procmask); if (-1 == openpty (&fd, &dummy, pty_name, 0, 0)) fd = -1; pthread_sigmask (SIG_SETMASK, &procmask, 0); if (fd >= 0) emacs_close (dummy); } while (false)])
    AC_DEFINE(PTY_NAME_SPRINTF, [])
    AC_DEFINE(PTY_TTY_NAME_SPRINTF, [])
    ;;

  dnl FIXME?  Maybe use same as freebsd - see bug#12040.
  darwin )
    AC_DEFINE(PTY_ITERATION, [int i; for (i = 0; i < 1; i++)])
    dnl Not used, because PTY_ITERATION is defined.
    AC_DEFINE(FIRST_PTY_LETTER, ['p'])
    dnl Note that openpty may fork via grantpt on Mac OS X 10.4/Darwin 8.
    dnl But we don't have to block SIGCHLD because it is blocked in the
    dnl implementation of grantpt.
    AC_DEFINE(PTY_OPEN, [ do { int slave; if (openpty (&fd, &slave, pty_name, NULL, NULL) == -1) fd = -1; else emacs_close (slave); } while (false)])
    AC_DEFINE(PTY_NAME_SPRINTF, [])
    AC_DEFINE(PTY_TTY_NAME_SPRINTF, [])
    ;;

  gnu | openbsd )
    AC_DEFINE(FIRST_PTY_LETTER, ['p'])
    ;;

  gnu-linux | gnu-kfreebsd | dragonfly | freebsd | netbsd )
    dnl if HAVE_GRANTPT
    if test "x$ac_cv_func_grantpt" = xyes; then
      AC_DEFINE(UNIX98_PTYS, 1, [Define if the system has Unix98 PTYs.])
      AC_DEFINE(PTY_ITERATION, [int i; for (i = 0; i < 1; i++)])
      dnl Note that grantpt and unlockpt may fork.  We must block SIGCHLD
      dnl to prevent sigchld_handler from intercepting the child's death.
      AC_DEFINE(PTY_TTY_NAME_SPRINTF, [{ char *ptyname = 0; sigset_t blocked; sigemptyset (&blocked); sigaddset (&blocked, SIGCHLD); pthread_sigmask (SIG_BLOCK, &blocked, 0); if (grantpt (fd) != -1 && unlockpt (fd) != -1) ptyname = ptsname(fd); pthread_sigmask (SIG_UNBLOCK, &blocked, 0); if (!ptyname) { emacs_close (fd); return -1; } snprintf (pty_name, PTY_NAME_SIZE, "%s", ptyname); }])
      dnl if HAVE_POSIX_OPENPT
      if test "x$ac_cv_func_posix_openpt" = xyes; then
        AC_DEFINE(PTY_OPEN, [do { fd = posix_openpt (O_RDWR | O_CLOEXEC | O_NOCTTY); if (fd < 0 && errno == EINVAL) fd = posix_openpt (O_RDWR | O_NOCTTY); } while (false)])
        AC_DEFINE(PTY_NAME_SPRINTF, [])
      dnl if HAVE_GETPT
      elif test "x$ac_cv_func_getpt" = xyes; then
        AC_DEFINE(PTY_OPEN, [fd = getpt ()])
        AC_DEFINE(PTY_NAME_SPRINTF, [])
      else
        AC_DEFINE(PTY_NAME_SPRINTF, [strcpy (pty_name, "/dev/ptmx");])
      fi
    else
      AC_DEFINE(FIRST_PTY_LETTER, ['p'])
    fi
    ;;

  hpux*)
    AC_DEFINE(FIRST_PTY_LETTER, ['p'])
    AC_DEFINE(PTY_NAME_SPRINTF, [sprintf (pty_name, "/dev/ptym/pty%c%x", c, i);])
    AC_DEFINE(PTY_TTY_NAME_SPRINTF, [sprintf (pty_name, "/dev/pty/tty%c%x", c, i);])
    ;;

  irix6-5 )
    dnl It looks like this cannot be right, because it is not a loop.
    dnl However, process.c actually does this:
    dnl # ifndef __sgi
    dnl   continue;
    dnl # else
    dnl   return -1;
    dnl # endif
    dnl which presumably makes it OK, since irix == sgi (?).
    dnl FIXME it seems like this special treatment is unnecessary?
    dnl Why can't irix use a single-trip loop like eg cygwin?
    AC_DEFINE(PTY_ITERATION, [])
    dnl Not used, because PTY_ITERATION is defined.
    AC_DEFINE(FIRST_PTY_LETTER, ['q'])
    AC_DEFINE(PTY_OPEN, [ { struct sigaction ocstat, cstat; struct stat stb; char * name; sigemptyset(&cstat.sa_mask); cstat.sa_handler = SIG_DFL; cstat.sa_flags = 0; sigaction(SIGCHLD, &cstat, &ocstat); name = _getpty (&fd, O_RDWR | O_NDELAY, 0600, 0); sigaction(SIGCHLD, &ocstat, (struct sigaction *)0); if (name == 0) return -1; if (fd < 0) return -1; if (fstat (fd, &stb) < 0) return -1; strcpy (pty_name, name); }])
    dnl No need to get the pty name at all.
    AC_DEFINE(PTY_NAME_SPRINTF, [])
    dnl No need to use sprintf to get the tty name--we get that from _getpty.
    AC_DEFINE(PTY_TTY_NAME_SPRINTF, [])
    ;;

  sol2* )
    dnl On SysVr4, grantpt(3) forks a subprocess, so keep sigchld_handler()
    dnl from intercepting that death.  If any child but grantpt's should die
    dnl within, it should be caught after sigrelse(2).
    AC_DEFINE(PTY_TTY_NAME_SPRINTF, [{ char *ptsname (int), *ptyname; int grantpt_result; sigset_t blocked; sigemptyset (&blocked); sigaddset (&blocked, SIGCHLD); pthread_sigmask (SIG_BLOCK, &blocked, 0); grantpt_result = grantpt (fd); pthread_sigmask (SIG_UNBLOCK, &blocked, 0); if (grantpt_result == -1 || unlockpt (fd) == -1 || !(ptyname = ptsname (fd))) { emacs_close (fd); return -1; } snprintf (pty_name, PTY_NAME_SIZE, "%s", ptyname); }])
    ;;

  unixware )
    dnl Comments are as per sol2*.
    AC_DEFINE(PTY_TTY_NAME_SPRINTF, [{ char *ptsname (int), *ptyname; int grantpt_result; sigset_t blocked; sigemptyset (&blocked); sigaddset (&blocked, SIGCHLD); pthread_sigmask (SIG_BLOCK, &blocked, 0); grantpt_result = grantpt (fd); pthread_sigmask (SIG_UNBLOCK, &blocked, 0); if (grantpt_result == -1) fatal("could not grant slave pty"); if (unlockpt(fd) == -1) fatal("could not unlock slave pty"); if (!(ptyname = ptsname(fd))) fatal ("could not enable slave pty"); snprintf (pty_name, PTY_NAME_SIZE, "%s", ptyname); }])
    ;;
esac


case $opsys in
  sol2* | unixware )
    dnl This change means that we don't loop through allocate_pty too
    dnl many times in the (rare) event of a failure.
    AC_DEFINE(FIRST_PTY_LETTER, ['z'])
    AC_DEFINE(PTY_NAME_SPRINTF, [strcpy (pty_name, "/dev/ptmx");])
    dnl Push various streams modules onto a PTY channel.  Used in process.c.
    AC_DEFINE(SETUP_SLAVE_PTY, [if (ioctl (xforkin, I_PUSH, "ptem") == -1) fatal ("ioctl I_PUSH ptem"); if (ioctl (xforkin, I_PUSH, "ldterm") == -1) fatal ("ioctl I_PUSH ldterm"); if (ioctl (xforkin, I_PUSH, "ttcompat") == -1) fatal ("ioctl I_PUSH ttcompat");], [How to set up a slave PTY, if needed.])
    ;;
esac


AH_TEMPLATE(SIGNALS_VIA_CHARACTERS, [Make process_send_signal work by
"typing" a signal character on the pty.])

case $opsys in
  dnl Perry Smith <pedz@ddivt1.austin.ibm.com> says this is correct for AIX.
  dnl thomas@mathematik.uni-bremen.de says this is needed for IRIX.
  aix4-2 | cygwin | gnu | irix6-5 | dragonfly | freebsd | netbsd | openbsd | darwin )
    AC_DEFINE(SIGNALS_VIA_CHARACTERS, 1)
    ;;

  dnl 21 Jun 06: Eric Hanchrow <offby1@blarg.net> says this works.
  dnl FIXME Does gnu-kfreebsd have linux/version.h?  It seems unlikely...
  gnu-linux | gnu-kfreebsd )

    AC_MSG_CHECKING([for signals via characters])
    AC_PREPROC_IFELSE([AC_LANG_PROGRAM([[
#include <linux/version.h>
#if LINUX_VERSION_CODE < 0x20400
# error "Linux version too old"
#endif
      ]], [[]])], emacs_signals_via_chars=yes, emacs_signals_via_chars=no)

    AC_MSG_RESULT([$emacs_signals_via_chars])
    test $emacs_signals_via_chars = yes && AC_DEFINE(SIGNALS_VIA_CHARACTERS, 1)
    ;;
esac


AH_TEMPLATE(TAB3, [Undocumented.])

case $opsys in
  darwin) AC_DEFINE(TAB3, OXTABS) ;;

  gnu | dragonfly | freebsd | netbsd | openbsd )
    AC_DEFINE(TABDLY, OXTABS, [Undocumented.])
    AC_DEFINE(TAB3, OXTABS)
    ;;

  gnu-linux | gnu-kfreebsd )
    AC_PREPROC_IFELSE([AC_LANG_PROGRAM([[
#ifndef __ia64__
# error "not ia64"
#endif
      ]], [[]])], AC_DEFINE(GC_MARK_SECONDARY_STACK(),
        [do { extern void *__libc_ia64_register_backing_store_base; __builtin_ia64_flushrs (); mark_memory (__libc_ia64_register_backing_store_base, __builtin_ia64_bsp ());} while (false)],
        [Mark a secondary stack, like the register stack on the ia64.]), [])
    ;;

  hpux*)
    AC_DEFINE(RUN_TIME_REMAP, 1, [Define if emacs.c needs to call
      run_time_remap; for HPUX.])
    ;;
esac


dnl This won't be used automatically yet.  We also need to know, at least,
dnl that the stack is continuous.
AH_TEMPLATE(GC_SETJMP_WORKS, [Define if setjmp is known to save all
  registers relevant for conservative garbage collection in the jmp_buf.])


case $opsys in
  dnl Not all the architectures are tested, but there are Debian packages
  dnl for SCM and/or Guile on them, so the technique must work.  See also
  dnl comments in alloc.c concerning setjmp and gcc.
  dnl Fixme: it's probably safe to just use the GCC conditional below.
  gnu-linux | gnu-kfreebsd )
    AC_PREPROC_IFELSE([AC_LANG_PROGRAM([[
#if defined __i386__ || defined __sparc__ || defined __mc68000__ \
  || defined __alpha__ || defined __mips__ || defined __s390__ \
  || defined __arm__ || defined __powerpc__ || defined __amd64__ \
  || defined __ia64__ || defined __sh__
/* ok */
#else
# error "setjmp not known to work on this arch"
#endif
    ]], [[]])], AC_DEFINE(GC_SETJMP_WORKS, 1))
    ;;
esac


if test x$GCC = xyes; then
   dnl GC_SETJMP_WORKS is nearly always appropriate for GCC.
   AC_DEFINE(GC_SETJMP_WORKS, 1)
else
  case $opsys in
    dnl irix: Tested on Irix 6.5.  SCM worked on earlier versions.
    aix* | dragonfly | freebsd | netbsd | openbsd | irix6-5 | sol2* )
      AC_DEFINE(GC_SETJMP_WORKS, 1)
      ;;
  esac
fi                              dnl GCC?

dnl In a weird quirk, MS runtime uses _setjmp and longjmp.
AC_CACHE_CHECK([for _setjmp], [emacs_cv_func__setjmp],
  [AC_LINK_IFELSE(
     [AC_LANG_PROGRAM(
       [[#include <setjmp.h>
         #ifdef __MINGW32__
         # define _longjmp longjmp
         #endif
       ]],
       [[jmp_buf j;
	 if (! _setjmp (j))
	   _longjmp (j, 1);]])],
     [emacs_cv_func__setjmp=yes],
     [emacs_cv_func__setjmp=no])])
if test $emacs_cv_func__setjmp = yes; then
  AC_DEFINE([HAVE__SETJMP], 1, [Define to 1 if _setjmp and _longjmp work.])
else
  AC_CACHE_CHECK([for sigsetjmp], [emacs_cv_func_sigsetjmp],
    [AC_LINK_IFELSE(
       [AC_LANG_PROGRAM(
	 [[#include <setjmp.h>
	 ]],
	 [[sigjmp_buf j;
	   if (! sigsetjmp (j, 1))
	     siglongjmp (j, 1);]])],
       [emacs_cv_func_sigsetjmp=yes],
       [emacs_cv_func_sigsetjmp=no])])
  if test $emacs_cv_func_sigsetjmp = yes; then
    AC_DEFINE([HAVE_SIGSETJMP], 1,
      [Define to 1 if sigsetjmp and siglongjmp work.
       The value of this symbol is irrelevant if HAVE__SETJMP is defined.])
  fi
fi

case $opsys in
  sol2* | unixware )
    dnl TIOCGPGRP is broken in SysVr4, so we can't send signals to PTY
    dnl subprocesses the usual way.  But TIOCSIGNAL does work for PTYs,
    dnl and this is all we need.
    AC_DEFINE(TIOCSIGSEND, TIOCSIGNAL, [Some platforms redefine this.])
    ;;
esac


case $opsys in
  hpux* | sol2* )
    dnl Used in xfaces.c.
    AC_DEFINE(XOS_NEEDS_TIME_H, 1, [Compensate for a bug in Xos.h on
      some systems, where it requires time.h.])
    ;;
esac


dnl Define symbols to identify the version of Unix this is.
dnl Define all the symbols that apply correctly.
AH_TEMPLATE(DOS_NT, [Define if the system is MS DOS or MS Windows.])
AH_TEMPLATE(MSDOS, [Define if the system is MS DOS.])
AH_TEMPLATE(USG, [Define if the system is compatible with System III.])
AH_TEMPLATE(USG5_4, [Define if the system is compatible with System V Release 4.])

case $opsys in
  aix4-2)
    AC_DEFINE(USG, [])
    dnl This symbol should be defined on AIX Version 3  ???????
    AC_PREPROC_IFELSE([AC_LANG_PROGRAM([[
#ifndef _AIX
# error "_AIX not defined"
#endif
    ]], [[]])], [], AC_DEFINE(_AIX, [], [Define if the system is AIX.]))
    ;;

  cygwin)
    AC_DEFINE(CYGWIN, 1, [Define if the system is Cygwin.])
    ;;

  darwin)
    dnl Not __APPLE__, as this may not be defined on non-OSX Darwin.
    dnl Not DARWIN, because Panther and lower CoreFoundation.h use DARWIN to
    dnl distinguish OS X from pure Darwin.
    AC_DEFINE(DARWIN_OS, [], [Define if the system is Darwin.])
    ;;

  gnu-linux | gnu-kfreebsd )
    AC_DEFINE(USG, [])
    AC_DEFINE(GNU_LINUX, [], [Define if ths system is compatible with GNU/Linux.])
    ;;

  hpux*)
    AC_DEFINE(USG, [])
    AC_DEFINE(HPUX, [], [Define if the system is HPUX.])
    ;;

  irix6-5)
    AC_DEFINE(USG, [])
    AC_DEFINE(USG5_4, [])
    AC_DEFINE(IRIX6_5, [], [Define if the system is IRIX.])
    ;;

  mingw32)
    AC_DEFINE(DOS_NT, [])
    AC_DEFINE(WINDOWSNT, 1, [Define if compiling for native MS Windows.])
    if test "x$ac_enable_checking" != "x" ; then
      AC_DEFINE(EMACSDEBUG, 1, [Define to 1 to enable w32 debug facilities.])
    fi
    ;;

  sol2*)
    AC_DEFINE(USG, [])
    AC_DEFINE(USG5_4, [])
    AC_DEFINE(SOLARIS2, [], [Define if the system is Solaris.])
    ;;

  unixware)
    AC_DEFINE(USG, [])
    AC_DEFINE(USG5_4, [])
    ;;
esac

AC_CACHE_CHECK([for usable FIONREAD], [emacs_cv_usable_FIONREAD],
  [case $opsys in
     aix4-2)
       dnl BUILD 9008 - FIONREAD problem still exists in X-Windows.
       emacs_cv_usable_FIONREAD=no
       ;;

     mingw32)
       emacs_cv_usable_FIONREAD=yes
       ;;

     *)
       AC_COMPILE_IFELSE(
	 [AC_LANG_PROGRAM([[#include <sys/types.h>
			    #include <sys/ioctl.h>
			    #ifdef USG5_4
			    # include <sys/filio.h>
			    #endif
			  ]],
			  [[int foo = ioctl (0, FIONREAD, &foo);]])],
	 [emacs_cv_usable_FIONREAD=yes],
	 [emacs_cv_usable_FIONREAD=no])
       ;;
   esac])
if test $emacs_cv_usable_FIONREAD = yes; then
  AC_DEFINE([USABLE_FIONREAD], [1], [Define to 1 if FIONREAD is usable.])

  if test $emacs_broken_SIGIO = no; then
    AC_CACHE_CHECK([for usable SIGIO], [emacs_cv_usable_SIGIO],
      [AC_COMPILE_IFELSE(
	 [AC_LANG_PROGRAM([[#include <fcntl.h>
			    #include <signal.h>
			  ]],
			  [[int foo = SIGIO | F_SETFL | FASYNC;]])],
	 [emacs_cv_usable_SIGIO=yes],
	 [emacs_cv_usable_SIGIO=no])],
      [emacs_cv_usable_SIGIO=yes],
      [emacs_cv_usable_SIGIO=no])
    if test $emacs_cv_usable_SIGIO = yes; then
      AC_DEFINE([USABLE_SIGIO], [1], [Define to 1 if SIGIO is usable.])
    fi
  fi
fi


case $opsys in
  dnl Emacs supplies its own malloc, but glib calls posix_memalign,
  dnl and on Cygwin prior to version 1.7.24 that becomes the
  dnl Cygwin-supplied posix_memalign.  As malloc is not the Cygwin
  dnl malloc, the Cygwin posix_memalign always returns ENOSYS.  A
  dnl workaround is to set G_SLICE=always-malloc.  This is no longer
  dnl needed starting with cygwin-1.7.24, and it is no longer
  dnl effective starting with glib-2.36. */
  cygwin)
    AC_DEFINE(G_SLICE_ALWAYS_MALLOC, 1, [Define to set the
      G_SLICE environment variable to "always-malloc" at startup.])
    ;;

  hpux11)
    dnl It works to open the pty's tty in the parent (Emacs), then
    dnl close and reopen it in the child.
    AC_DEFINE(USG_SUBTTY_WORKS, 1, [Define for USG systems where it
      works to open a pty's tty in the parent process, then close and
      reopen it in the child.])
    ;;

  irix6-5)
    AC_DEFINE(PREFER_VSUSP, 1, [Define if process_send_signal should
      use VSUSP instead of VSWTCH.])
    ;;

  sol2-10)
    AC_DEFINE(_STRUCTURED_PROC, 1, [Needed for system_process_attributes
      on Solaris.])
    ;;
esac

# Set up the CFLAGS for real compilation, so we can substitute it.
CFLAGS="$REAL_CFLAGS"
CPPFLAGS="$REAL_CPPFLAGS"
LIBS="$REAL_LIBS"

## Hack to detect a buggy GCC version.
if test "x$GCC" = xyes \
   && test x"`$CC --version 2> /dev/null | grep 'gcc.* 4.5.0'`" != x \
   && test x"`echo $CFLAGS | grep '\-O@<:@23@:>@'`" != x \
   && test x"`echo $CFLAGS | grep '\-fno-optimize-sibling-calls'`" = x; then
   AC_MSG_ERROR([GCC 4.5.0 has problems compiling Emacs; see etc/PROBLEMS'.])
fi

version=$PACKAGE_VERSION

copyright="Copyright (C) 2014 Free Software Foundation, Inc."
AC_DEFINE_UNQUOTED(COPYRIGHT, ["$copyright"],
  [Short copyright string for this version of Emacs.])
AC_SUBST(copyright)

### Specify what sort of things we'll be editing into Makefile and config.h.
### Use configuration here uncanonicalized to avoid exceeding size limits.
AC_SUBST(version)
AC_SUBST(configuration)
## Unused?
AC_SUBST(canonical)
AC_SUBST(srcdir)
AC_SUBST(prefix)
AC_SUBST(exec_prefix)
AC_SUBST(bindir)
AC_SUBST(datadir)
AC_SUBST(sharedstatedir)
AC_SUBST(libexecdir)
AC_SUBST(mandir)
AC_SUBST(infodir)
AC_SUBST(lispdir)
AC_SUBST(standardlisppath)
AC_SUBST(locallisppath)
AC_SUBST(lisppath)
AC_SUBST(x_default_search_path)
AC_SUBST(etcdir)
AC_SUBST(archlibdir)
AC_SUBST(etcdocdir)
AC_SUBST(bitmapdir)
AC_SUBST(gamedir)
AC_SUBST(gameuser)
## FIXME? Nothing uses @LD_SWITCH_X_SITE@.
## src/Makefile.in did add LD_SWITCH_X_SITE (as a cpp define) to the
## end of LIBX_BASE, but nothing ever set it.
AC_SUBST(LD_SWITCH_X_SITE)
AC_SUBST(C_SWITCH_X_SITE)
AC_SUBST(GNUSTEP_CFLAGS)
AC_SUBST(CFLAGS)
## Used in lwlib/Makefile.in.
AC_SUBST(X_TOOLKIT_TYPE)
AC_SUBST(ns_appdir)
AC_SUBST(ns_appbindir)
AC_SUBST(ns_appresdir)
AC_SUBST(ns_appsrc)
AC_SUBST(GNU_OBJC_CFLAGS)
AC_SUBST(OTHER_FILES)

if test -n "${term_header}"; then
    AC_DEFINE_UNQUOTED(TERM_HEADER, "${term_header}",
        [Define to the header for the built-in window system.])
fi

AC_DEFINE_UNQUOTED(EMACS_CONFIGURATION,  "${canonical}",
		   [Define to the canonical Emacs configuration name.])
AC_DEFINE_UNQUOTED(EMACS_CONFIG_OPTIONS, "${emacs_config_options}",
		   [Define to the options passed to configure.])
AH_TEMPLATE(config_opsysfile, [Some platforms that do not use configure
  define this to include extra configuration information.])

case $opsys in
  mingw32)
    AC_DEFINE(config_opsysfile, <ms-w32.h>, [])
    ;;
esac

XMENU_OBJ=
XOBJ=
FONT_OBJ=
if test "${HAVE_X_WINDOWS}" = "yes" ; then
  AC_DEFINE(HAVE_X_WINDOWS, 1,
	    [Define to 1 if you want to use the X window system.])
  XMENU_OBJ=xmenu.o
  XOBJ="xterm.o xfns.o xselect.o xrdb.o xsmfns.o xsettings.o"
  FONT_OBJ=xfont.o
  if test "$HAVE_XFT" = "yes"; then
    FONT_OBJ="$FONT_OBJ ftfont.o xftfont.o ftxfont.o"
  elif test "$HAVE_FREETYPE" = "yes"; then
    FONT_OBJ="$FONT_OBJ ftfont.o ftxfont.o"
  fi
  AC_SUBST(FONT_OBJ)
fi
AC_SUBST(XMENU_OBJ)
AC_SUBST(XOBJ)
AC_SUBST(FONT_OBJ)

WIDGET_OBJ=
MOTIF_LIBW=
if test "${USE_X_TOOLKIT}" != "none" ; then
  WIDGET_OBJ=widget.o
  AC_DEFINE(USE_X_TOOLKIT, 1, [Define to 1 if using an X toolkit.])
  if test "${USE_X_TOOLKIT}" = "LUCID"; then
    AC_DEFINE(USE_LUCID, 1, [Define to 1 if using the Lucid X toolkit.])
  elif test "${USE_X_TOOLKIT}" = "MOTIF"; then
    AC_DEFINE(USE_MOTIF, 1, [Define to 1 if using the Motif X toolkit.])
    MOTIF_LIBW=-lXm
    case "$opsys" in
      gnu-linux)
        ## Paul Abrahams <abrahams at equinox.shaysnet.com> says this is needed.
        MOTIF_LIBW="$MOTIF_LIBW -lXpm"
        ;;

      unixware)
        ## Richard Anthony Ryan <ryanr at ellingtn.ftc.nrcs.usda.gov>
        ## says -lXimp is needed in UNIX_SV ... 4.2 1.1.2.
        MOTIF_LIBW="MOTIF_LIBW -lXimp"
        ;;

      aix4-2)
        ## olson@mcs.anl.gov says -li18n is needed by -lXm.
        MOTIF_LIBW="$MOTIF_LIBW -li18n"
        ;;
    esac
    MOTIF_LIBW="$MOTIF_LIBW $LIBXP"
  fi
fi
AC_SUBST(WIDGET_OBJ)

TOOLKIT_LIBW=
case "$USE_X_TOOLKIT" in
  MOTIF) TOOLKIT_LIBW="$MOTIF_LIBW" ;;
  LUCID) TOOLKIT_LIBW="$LUCID_LIBW" ;;
  none) test "x$HAVE_GTK" = "xyes" && TOOLKIT_LIBW="$GTK_LIBS" ;;
esac
AC_SUBST(TOOLKIT_LIBW)

if test "${opsys}" != "mingw32"; then
  if test "$USE_X_TOOLKIT" = "none"; then
    LIBXT_OTHER="\$(LIBXSM)"
  else
    LIBXT_OTHER="\$(LIBXMU) -lXt \$(LIBXTR6) -lXext"
  fi
fi
AC_SUBST(LIBXT_OTHER)

if test "${HAVE_X11}" = "yes" ; then
  AC_DEFINE(HAVE_X11, 1,
	    [Define to 1 if you want to use version 11 of X windows.])
  LIBX_OTHER="\$(LIBXT) \$(LIBX_EXTRA)"
else
  LIBX_OTHER=
fi
AC_SUBST(LIBX_OTHER)

if test "$HAVE_GTK" = yes || test "$HAVE_X11" != yes; then
  LIBXMENU=
elif test "$USE_X_TOOLKIT" = none; then
  LIBXMENU='$(oldXMenudir)/libXMenu11.a'
else
  LIBXMENU='$(lwlibdir)/liblw.a'
fi
AC_SUBST(LIBXMENU)

if test "${GNU_MALLOC}" = "yes" ; then
  AC_DEFINE(GNU_MALLOC, 1,
	    [Define to 1 if you want to use the GNU memory allocator.])
fi

RALLOC_OBJ=
if test "${REL_ALLOC}" = "yes" ; then
  AC_DEFINE(REL_ALLOC, 1,
	    [Define REL_ALLOC if you want to use the relocating allocator for
	     buffer space.])

  test "$system_malloc" != "yes" && RALLOC_OBJ=ralloc.o
fi
AC_SUBST(RALLOC_OBJ)

if test "$opsys" = "cygwin"; then
  CYGWIN_OBJ="sheap.o cygw32.o"
  ## Cygwin differs because of its unexec().
  PRE_ALLOC_OBJ=
  POST_ALLOC_OBJ=lastfile.o
elif test "$opsys" = "mingw32"; then
  CYGWIN_OBJ=
  PRE_ALLOC_OBJ=
  POST_ALLOC_OBJ=lastfile.o
else
  CYGWIN_OBJ=
  PRE_ALLOC_OBJ=lastfile.o
  POST_ALLOC_OBJ=
fi
AC_SUBST(CYGWIN_OBJ)
AC_SUBST(PRE_ALLOC_OBJ)
AC_SUBST(POST_ALLOC_OBJ)

dnl Call this 'FORTIFY_SOUR' so that it sorts before the 'FORTIFY_SOURCE'
dnl verbatim defined above.  The tricky name is apropos, as this hack
dnl makes Fortify go sour!
AH_VERBATIM([FORTIFY_SOUR],
[/* Without the following workaround, Emacs runs slowly on OS X 10.8.
   The workaround disables some useful run-time checking, so it
   should be conditional to the platforms with the performance bug.
   Perhaps Apple will fix this some day; also see m4/extern-inline.m4.  */
#if defined __APPLE__ && defined __GNUC__
# ifndef _DONT_USE_CTYPE_INLINE_
#  define _DONT_USE_CTYPE_INLINE_
# endif
# ifndef _FORTIFY_SOURCE
#  define _FORTIFY_SOURCE 0
# endif
#endif
])

# If user asks to omit features, disable optional features that gnulib
# might otherwise enable.
if test "$with_features" = no && test "$enable_acl" != yes; then
  enable_acl=no
fi

# Configure gnulib.  Although this does not affect CFLAGS or LIBS permanently.
# it temporarily reverts them to their pre-pkg-config values,
# because gnulib needs to work with both src (which uses the
# pkg-config stuff) and lib-src (which does not).  For example, gnulib
# may need to determine whether LIB_CLOCK_GETTIME should contain -lrt,
# and it therefore needs to run in an environment where LIBS does not
# already contain -lrt merely because 'pkg-config --libs' printed '-lrt'
# for some package unrelated to lib-src.
SAVE_CFLAGS=$CFLAGS
SAVE_LIBS=$LIBS
CFLAGS=$pre_PKG_CONFIG_CFLAGS
LIBS="$LIB_PTHREAD $pre_PKG_CONFIG_LIBS"
gl_ASSERT_NO_GNULIB_POSIXCHECK
gl_ASSERT_NO_GNULIB_TESTS
gl_INIT
CFLAGS=$SAVE_CFLAGS
LIBS=$SAVE_LIBS

if test "${opsys}" = "mingw32"; then
  CPPFLAGS="$CPPFLAGS -DUSE_CRT_DLL=1 -I \${abs_top_srcdir}/nt/inc"
  # Remove unneeded switches from the value of CC that goes to Makefiles
  CC=`echo $CC | sed -e "s,$GCC_TEST_OPTIONS,,"`
fi

case "$opsys" in
  aix4-2) LD_SWITCH_SYSTEM_TEMACS="-Wl,-bnodelcsect" ;;

  darwin)
   ## The -headerpad option tells ld (see man page) to leave room at the
   ## end of the header for adding load commands.  Needed for dumping.
   ## 0x690 is the total size of 30 segment load commands (at 56
   ## each); under Cocoa 31 commands are required.
   if test "$HAVE_NS" = "yes"; then
     libs_nsgui="-framework AppKit"
     if test "$NS_IMPL_COCOA" = "yes"; then
        libs_nsgui="$libs_nsgui -framework IOKit"
     fi
     headerpad_extra=6C8
   else
     libs_nsgui=
     headerpad_extra=690
   fi
   LD_SWITCH_SYSTEM_TEMACS="-fno-pie -prebind $libs_nsgui -Xlinker -headerpad -Xlinker $headerpad_extra"

   ## This is here because src/Makefile.in did some extra fiddling around
   ## with LD_SWITCH_SYSTEM.  It seems cleaner to put this in
   ## LD_SWITCH_SYSTEM_TEMACS instead,
   test "x$LD_SWITCH_SYSTEM" = "x" && test "x$GCC" != "xyes" && \
     LD_SWITCH_SYSTEM_TEMACS="-X $LD_SWITCH_SYSTEM_TEMACS"
   ;;

  ## LD_SWITCH_X_SITE_RPATH is a -rpath option saying where to
  ## find X at run-time.
  ## When handled by cpp, this was in LD_SWITCH_SYSTEM.  However, at the
  ## point where configure sourced the s/*.h file, LD_SWITCH_X_SITE_RPATH
  ## had not yet been defined and was expanded to null.  Hence LD_SWITCH_SYSTEM
  ## had different values in configure (in ac_link) and src/Makefile.in.
  ## It seems clearer therefore to put this piece in LD_SWITCH_SYSTEM_TEMACS.
  gnu*) LD_SWITCH_SYSTEM_TEMACS="\$(LD_SWITCH_X_SITE_RPATH)" ;;

  mingw32)
   ## Is it any better under MinGW64 to relocate emacs into higher addresses?
   case "$canonical" in
     x86_64-*-*) LD_SWITCH_SYSTEM_TEMACS="-Wl,-stack,0x00800000 -Wl,-heap,0x00100000 -Wl,-image-base,0x400000000 -Wl,-entry,__start -Wl,-Map,./temacs.map" ;;
     *) LD_SWITCH_SYSTEM_TEMACS="-Wl,-stack,0x00800000 -Wl,-heap,0x00100000 -Wl,-image-base,0x01000000 -Wl,-entry,__start -Wl,-Map,./temacs.map" ;;
   esac
   ;;

  openbsd) LD_SWITCH_SYSTEM_TEMACS='-nopie' ;;

  *) LD_SWITCH_SYSTEM_TEMACS= ;;
esac

if test x$ac_enable_profiling != x ; then
  case $opsys in
    *freebsd | gnu-linux) ;;
    *) LD_SWITCH_SYSTEM_TEMACS="$LD_SWITCH_SYSTEM_TEMACS -pg" ;;
  esac
fi

LD_SWITCH_SYSTEM_TEMACS="$LDFLAGS_NOCOMBRELOC $LD_SWITCH_SYSTEM_TEMACS"

AC_SUBST(LD_SWITCH_SYSTEM_TEMACS)

## Common for all window systems
if test "$window_system" != "none"; then
  AC_DEFINE(HAVE_WINDOW_SYSTEM, 1, [Define if you have a window system.])
  AC_DEFINE(POLL_FOR_INPUT, 1, [Define if you poll periodically to detect C-g.])
  WINDOW_SYSTEM_OBJ="fontset.o fringe.o image.o"
fi

AC_SUBST(WINDOW_SYSTEM_OBJ)

AH_TOP([/* GNU Emacs site configuration template file.

Copyright (C) 1988, 1993-1994, 1999-2002, 2004-2014
  Free Software Foundation, Inc.

This file is part of GNU Emacs.

GNU Emacs is free software: you can redistribute it and/or modify
it under the terms of the GNU General Public License as published by
the Free Software Foundation, either version 3 of the License, or
(at your option) any later version.

GNU Emacs is distributed in the hope that it will be useful,
but WITHOUT ANY WARRANTY; without even the implied warranty of
MERCHANTABILITY or FITNESS FOR A PARTICULAR PURPOSE.  See the
GNU General Public License for more details.

You should have received a copy of the GNU General Public License
along with GNU Emacs.  If not, see <http://www.gnu.org/licenses/>.  */


/* No code in Emacs #includes config.h twice, but some bits of code
   intended to work with other packages as well (like gmalloc.c)
   think they can include it as many times as they like.  */
#ifndef EMACS_CONFIG_H
#define EMACS_CONFIG_H
])dnl

AH_BOTTOM([#include <conf_post.h>

#endif /* EMACS_CONFIG_H */

/*
Local Variables:
mode: c
End:
*/
])dnl

#### Report on what we decided to do.
#### Report GTK as a toolkit, even if it doesn't use Xt.
#### It makes printing result more understandable as using GTK sets
#### toolkit_scroll_bars to yes by default.
if test "${HAVE_GTK}" = "yes"; then
  USE_X_TOOLKIT="$USE_GTK_TOOLKIT"
fi

if test $USE_ACL -ne 0; then
  ACL_SUMMARY="yes $LIB_ACL"
else
  ACL_SUMMARY=no
fi

echo "
Configured for \`${canonical}'.

  Where should the build process find the source code?    ${srcdir}
  What compiler should emacs be built with?               ${CC} ${CFLAGS}
  Should Emacs use the GNU version of malloc?             ${GNU_MALLOC}${GNU_MALLOC_reason}
  Should Emacs use a relocating allocator for buffers?    ${REL_ALLOC}
  Should Emacs use mmap(2) for buffer allocation?         $use_mmap_for_buffers
  What window system should Emacs use?                    ${window_system}
  What toolkit should Emacs use?                          ${USE_X_TOOLKIT}"

if test -n "${x_includes}"; then
echo "  Where do we find X Windows header files?                ${x_includes}"
else
echo "  Where do we find X Windows header files?                Standard dirs"
fi
if test -n "${x_libraries}"; then
echo "  Where do we find X Windows libraries?                   ${x_libraries}"
else
echo "  Where do we find X Windows libraries?                   Standard dirs"
fi

optsep=
emacs_config_features=
for opt in XAW3D XPM JPEG TIFF GIF PNG RSVG IMAGEMAGICK SOUND GPM DBUS \
  GCONF GSETTINGS NOTIFY ACL LIBSELINUX GNUTLS LIBXML2 FREETYPE M17N_FLT \
  LIBOTF XFT ZLIB; do

    case $opt in
      NOTIFY|ACL) eval val=\${${opt}_SUMMARY} ;;
      *) eval val=\${HAVE_$opt} ;;
    esac
    test x"$val" = xno && continue
    AS_VAR_APPEND([emacs_config_features], ["$optsep$opt"])
    optsep=' '
done
AC_DEFINE_UNQUOTED(EMACS_CONFIG_FEATURES, "${emacs_config_features}",
  [Summary of some of the main features enabled by configure.])

echo "  Does Emacs use -lXaw3d?                                 ${HAVE_XAW3D}"
echo "  Does Emacs use -lXpm?                                   ${HAVE_XPM}"
echo "  Does Emacs use -ljpeg?                                  ${HAVE_JPEG}"
echo "  Does Emacs use -ltiff?                                  ${HAVE_TIFF}"
echo "  Does Emacs use a gif library?                           ${HAVE_GIF} $LIBGIF"
echo "  Does Emacs use a png library?                           ${HAVE_PNG} $LIBPNG"
echo "  Does Emacs use -lrsvg-2?                                ${HAVE_RSVG}"
echo "  Does Emacs use imagemagick?                             ${HAVE_IMAGEMAGICK}"

echo "  Does Emacs support sound?                               ${HAVE_SOUND}"

echo "  Does Emacs use -lgpm?                                   ${HAVE_GPM}"
echo "  Does Emacs use -ldbus?                                  ${HAVE_DBUS}"
echo "  Does Emacs use -lgconf?                                 ${HAVE_GCONF}"
echo "  Does Emacs use GSettings?                               ${HAVE_GSETTINGS}"
echo "  Does Emacs use a file notification library?             ${NOTIFY_SUMMARY}"
echo "  Does Emacs use access control lists?                    ${ACL_SUMMARY}"
echo "  Does Emacs use -lselinux?                               ${HAVE_LIBSELINUX}"
echo "  Does Emacs use -lgnutls?                                ${HAVE_GNUTLS}"
echo "  Does Emacs use -lxml2?                                  ${HAVE_LIBXML2}"

echo "  Does Emacs use -lfreetype?                              ${HAVE_FREETYPE}"
echo "  Does Emacs use -lm17n-flt?                              ${HAVE_M17N_FLT}"
echo "  Does Emacs use -lotf?                                   ${HAVE_LIBOTF}"
echo "  Does Emacs use -lxft?                                   ${HAVE_XFT}"
echo "  Does Emacs directly use zlib?                           ${HAVE_ZLIB}"

echo "  Does Emacs use toolkit scroll bars?                     ${USE_TOOLKIT_SCROLL_BARS}"
echo

if test -n "${EMACSDATA}"; then
   echo "  Environment variable EMACSDATA set to:                  $EMACSDATA"
fi
if test -n "${EMACSDOC}"; then
   echo "  Environment variable EMACSDOC set to:                   $EMACSDOC"
fi

echo

if test "$HAVE_NS" = "yes"; then
   echo
   echo "You must run \"${MAKE-make} install\" in order to test the built application.
The installed application will go to nextstep/Emacs.app and can be
run or moved from there."
   if test "$EN_NS_SELF_CONTAINED" = "yes"; then
      echo "The application will be fully self-contained."
    else
      echo "The lisp resources for the application will be installed under ${prefix}.
You may need to run \"${MAKE-make} install\" with sudo.  The application will fail
to run if these resources are not installed."
   fi
   echo
fi

if test "${opsys}" = "cygwin"; then
  case `uname -r` in
    1.5.*) AC_MSG_WARN([[building Emacs on Cygwin 1.5 is not supported.]])
           echo
	   ;;
  esac
fi

# Remove any trailing slashes in these variables.
[test "${prefix}" != NONE &&
  prefix=`echo "${prefix}" | sed 's,\([^/]\)/*$,\1,'`
test "${exec_prefix}" != NONE &&
  exec_prefix=`echo "${exec_prefix}" | sed 's,\([^/]\)/*$,\1,'`]

if test "$HAVE_NS" = "yes"; then
  if test "$NS_IMPL_GNUSTEP" = yes; then
    AC_CONFIG_FILES([nextstep/GNUstep/Emacs.base/Resources/Info-gnustep.plist:nextstep/templates/Info-gnustep.plist.in \
      nextstep/GNUstep/Emacs.base/Resources/Emacs.desktop:nextstep/templates/Emacs.desktop.in])
    ns_check_file=Resources/Info-gnustep.plist
  else
    AC_CONFIG_FILES([nextstep/Cocoa/Emacs.base/Contents/Info.plist:nextstep/templates/Info.plist.in \
      nextstep/Cocoa/Emacs.base/Contents/Resources/English.lproj/InfoPlist.strings:nextstep/templates/InfoPlist.strings.in])
    ns_check_file=Contents/Info.plist
  fi
  AC_SUBST(ns_check_file)
fi

dnl Obviously there is duplication here wrt $SUBDIR_MAKEFILES.
dnl You _can_ use that variable in AC_CONFIG_FILES, so long as any directory
dnl using automake (ie lib/) is explicitly listed and not "hidden" in a variable
dnl (else you get "no `Makefile.am' found for any configure output").
dnl This will work, but you get a config.status that is not quite right
dnl (see http://lists.gnu.org/archive/html/bug-autoconf/2008-08/msg00028.html).
dnl That doesn't have any obvious consequences for Emacs, but on the whole
dnl it seems better to just live with the duplication.
SUBDIR_MAKEFILES="lib/Makefile lib-src/Makefile oldXMenu/Makefile doc/emacs/Makefile doc/misc/Makefile doc/lispintro/Makefile doc/lispref/Makefile src/Makefile lwlib/Makefile lisp/Makefile leim/Makefile nextstep/Makefile nt/Makefile"

AC_CONFIG_FILES([Makefile lib/Makefile lib-src/Makefile oldXMenu/Makefile \
       doc/emacs/Makefile doc/misc/Makefile doc/lispintro/Makefile \
       doc/lispref/Makefile src/Makefile lwlib/Makefile lisp/Makefile \
       leim/Makefile nextstep/Makefile nt/Makefile])

dnl test/ is not present in release tarfiles.
opt_makefile=test/automated/Makefile

if test -f "$srcdir/$opt_makefile.in"; then
  SUBDIR_MAKEFILES="$SUBDIR_MAKEFILES $opt_makefile"
  dnl Again, it's best not to use a variable.  Though you can add
  dnl ", [], [opt_makefile='$opt_makefile']" and it should work.
  AC_CONFIG_FILES([test/automated/Makefile])
fi


dnl The admin/ directory used to be excluded from tarfiles.
if test -d $srcdir/admin; then
  SUBDIR_MAKEFILES="$SUBDIR_MAKEFILES admin/unidata/Makefile admin/grammars/Makefile"
  AC_CONFIG_FILES([admin/unidata/Makefile])
  AC_CONFIG_FILES([admin/grammars/Makefile])
fi                              dnl -d admin


SUBDIR_MAKEFILES_IN=`echo " ${SUBDIR_MAKEFILES}" | sed -e 's| | $(srcdir)/|g' -e 's|Makefile|Makefile.in|g'`

AC_SUBST(SUBDIR_MAKEFILES_IN)

dnl You might wonder (I did) why epaths.h is generated by running make,
dnl rather than just letting configure generate it from epaths.in.
dnl One reason is that the various paths are not fully expanded (see above);
dnl eg gamedir=${prefix}/var/games/emacs.
dnl Secondly, the GNU Coding standards require that one should be able
dnl to run `make prefix=/some/where/else' and override the values set
dnl by configure.  This also explains the `move-if-change' test and
dnl the use of force in the `epaths-force' rule in Makefile.in.
AC_CONFIG_COMMANDS([src/epaths.h], [
if test "${opsys}" = "mingw32"; then
  ${MAKE-make} MAKEFILE_NAME=do-not-make-Makefile epaths-force-w32
else
  ${MAKE-make} MAKEFILE_NAME=do-not-make-Makefile epaths-force
fi || AC_MSG_ERROR(['src/epaths.h' could not be made.])
], [GCC="$GCC" CPPFLAGS="$CPPFLAGS" opsys="$opsys"])

dnl NB we have to cheat and use the ac_... version because abs_top_srcdir
dnl is not yet set, sigh.  Or we could use ../$srcdir/src/.gdbinit,
dnl or a symlink?
AC_CONFIG_COMMANDS([src/.gdbinit], [
if test ! -f src/.gdbinit && test -f "$srcdir/src/.gdbinit"; then
  echo "source $ac_abs_top_srcdir/src/.gdbinit" > src/.gdbinit
fi
])

AC_OUTPUT

test "$MAKE" = make || AC_MSG_NOTICE([Now you can run '$MAKE'.])<|MERGE_RESOLUTION|>--- conflicted
+++ resolved
@@ -3545,14 +3545,9 @@
 esac
 AC_SUBST(BLESSMAIL_TARGET)
 
-<<<<<<< HEAD
 OLD_LIBS=$LIBS
 LIBS="$LIB_PTHREAD $LIB_MATH $LIBS"
-AC_CHECK_FUNCS(accept4 gethostname \
-=======
-
 AC_CHECK_FUNCS(accept4 fchdir gethostname \
->>>>>>> f314e84f
 getrusage get_current_dir_name \
 lrand48 random rint \
 select getpagesize setlocale \

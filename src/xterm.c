--- conflicted
+++ resolved
@@ -7634,21 +7634,11 @@
 {
   Lisp_Object first = XCAR (old_val);
   Display *dpy = XSAVE_VALUE (first)->pointer;
-
-<<<<<<< HEAD
-  first = XCAR (old_val);
-
-#if 0  /* XXX This has dumped core on me several times when my X
-          server crashed.  If this call is important, maybe we should
-          check that the display is still alive. -- lorentey */
-  XSync (XSAVE_VALUE (first)->pointer, False);
-#endif
-=======
+  
   /* The display may have been closed before this function is called.
      Check if it is still open before calling XSync.  */
   if (x_display_info_for_display (dpy) != 0)
     XSync (dpy, False);
->>>>>>> 2728b5d0
 
   x_error_message_string = XCDR (old_val);
   return Qnil;

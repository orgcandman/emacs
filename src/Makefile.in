--- conflicted
+++ resolved
@@ -1129,13 +1129,8 @@
 pre-crt0.o: pre-crt0.c
 ecrt0.o: ecrt0.c $(config_h)
 	CRT0_COMPILE ${srcdir}/ecrt0.c
-<<<<<<< HEAD
 dired.o: dired.c commands.h buffer.h $(config_h) character.h charset.h \
-   coding.h regex.h systime.h blockinput.h
-=======
-dired.o: dired.c commands.h buffer.h $(config_h) charset.h coding.h regex.h \
-   systime.h blockinput.h atimer.h
->>>>>>> 815b81c8
+   coding.h regex.h systime.h blockinput.h atimer.h
 dispnew.o: dispnew.c  systty.h systime.h commands.h process.h frame.h \
    window.h buffer.h dispextern.h termchar.h termopts.h termhooks.h cm.h \
    disptab.h indent.h intervals.h \
@@ -1144,29 +1139,17 @@
 doc.o: doc.c $(config_h) epaths.h buffer.h keyboard.h keymap.h character.h
 doprnt.o: doprnt.c character.h $(config_h)
 dosfns.o: buffer.h termchar.h termhooks.h frame.h blockinput.h window.h \
-<<<<<<< HEAD
-   msdos.h dosfns.h dispextern.h charset.h coding.h $(config_h)
+   msdos.h dosfns.h dispextern.h charset.h coding.h atimer.h systime.h \
+   $(config_h)
 editfns.o: editfns.c window.h buffer.h systime.h $(INTERVAL_SRC) character.h \
-   coding.h dispextern.h frame.h blockinput.h $(config_h)
+   coding.h dispextern.h frame.h blockinput.h atimer.h $(config_h)
 emacs.o: emacs.c commands.h systty.h syssignal.h blockinput.h process.h \
    termhooks.h buffer.h atimer.h systime.h $(INTERVAL_SRC) $(config_h) \
    window.h dispextern.h keyboard.h keymap.h
 fileio.o: fileio.c window.h buffer.h systime.h $(INTERVAL_SRC) character.h \
-   coding.h msdos.h dispextern.h blockinput.h $(config_h)
+   coding.h msdos.h dispextern.h blockinput.h atimer.h $(config_h)
 filelock.o: filelock.c buffer.h character.h charset.h coding.h systime.h \
    epaths.h $(config_h)
-=======
-   msdos.h dosfns.h dispextern.h charset.h coding.h atimer.h systime.h \
-   $(config_h)
-editfns.o: editfns.c window.h buffer.h systime.h $(INTERVAL_SRC) charset.h \
-   coding.h dispextern.h frame.h blockinput.h atimer.h $(config_h)
-emacs.o: emacs.c commands.h systty.h syssignal.h blockinput.h process.h \
-   termhooks.h buffer.h atimer.h systime.h $(INTERVAL_SRC) $(config_h) \
-   window.h dispextern.h keyboard.h keymap.h
-fileio.o: fileio.c window.h buffer.h systime.h $(INTERVAL_SRC) charset.h \
-   coding.h msdos.h dispextern.h blockinput.h atimer.h $(config_h)
-filelock.o: filelock.c buffer.h charset.h coding.h systime.h epaths.h $(config_h)
->>>>>>> 815b81c8
 filemode.o: filemode.c  $(config_h)
 frame.o: frame.c xterm.h window.h frame.h termhooks.h commands.h keyboard.h \
    blockinput.h atimer.h systime.h buffer.h character.h fontset.h \
@@ -1205,13 +1188,8 @@
    buffer.h commands.h character.h msdos.h $(INTERVAL_SRC) keymap.h $(config_h)
 mktime.o: mktime.c $(config_h)
 msdos.o: msdos.c msdos.h dosfns.h systime.h termhooks.h dispextern.h frame.h \
-<<<<<<< HEAD
    termopts.h termchar.h character.h coding.h ccl.h disptab.h window.h \
-   keyboard.h intervals.h buffer.h commands.h blockinput.h $(config_h)
-=======
-   termopts.h termchar.h charset.h coding.h ccl.h disptab.h window.h \
    keyboard.h intervals.h buffer.h commands.h blockinput.h atimer.h $(config_h)
->>>>>>> 815b81c8
 process.o: process.c process.h buffer.h window.h termhooks.h termopts.h \
    commands.h syssignal.h systime.h systty.h syswait.h frame.h dispextern.h \
    blockinput.h atimer.h charset.h coding.h ccl.h msdos.h composite.h \
@@ -1232,13 +1210,8 @@
    process.h dispextern.h termhooks.h termchar.h termopts.h \
    frame.h atimer.h window.h msdos.h dosfns.h keyboard.h  $(config_h)
 term.o: term.c termchar.h termhooks.h termopts.h $(config_h) cm.h frame.h \
-<<<<<<< HEAD
    disptab.h dispextern.h keyboard.h character.h charset.h coding.h ccl.h \
-   msdos.h window.h keymap.h
-=======
-   disptab.h dispextern.h keyboard.h charset.h coding.h ccl.h msdos.h \
-   window.h keymap.h blockinput.h atimer.h systime.h
->>>>>>> 815b81c8
+   msdos.h window.h keymap.h blockinput.h atimer.h systime.h
 termcap.o: termcap.c $(config_h)
 terminfo.o: terminfo.c $(config_h)
 tparam.o: tparam.c $(config_h)
@@ -1253,28 +1226,17 @@
    $(srcdir)/../lwlib/lwlib.h $(config_h)
 window.o: window.c indent.h commands.h frame.h window.h buffer.h termchar.h \
    termhooks.h disptab.h keyboard.h dispextern.h msdos.h composite.h \
-<<<<<<< HEAD
-   keymap.h blockinput.h $(INTERVAL_SRC) xterm.h w32term.h macterm.h $(config_h)
+   keymap.h blockinput.h atimer.h systime.h $(INTERVAL_SRC) \
+   xterm.h w32term.h macterm.h $(config_h)
 xdisp.o: xdisp.c macros.h commands.h process.h indent.h buffer.h dispextern.h \
    coding.h termchar.h frame.h window.h disptab.h termhooks.h character.h     \
-   charset.h keyboard.h $(INTERVAL_SRC) region-cache.h xterm.h w32term.h      \
-   macterm.h $(config_h) msdos.h composite.h fontset.h blockinput.h atimer.h  \
+   charset.h $(config_h) keyboard.h $(INTERVAL_SRC) region-cache.h xterm.h    \
+   w32term.h macterm.h msdos.h composite.h fontset.h blockinput.h atimer.h    \
    systime.h keymap.h $(FONTSRC)
 xfaces.o: xfaces.c dispextern.h frame.h xterm.h buffer.h blockinput.h	\
    window.h character.h charset.h msdos.h dosfns.h composite.h atimer.h	\
-   systime.h keyboard.h fontset.h w32term.h macterm.h $(INTERVAL_SRC) \
+   systime.h keyboard.h fontset.h w32term.h macterm.h $(INTERVAL_SRC)	\
    $(FONTSRC) $(config_h)
-=======
-   keymap.h blockinput.h atimer.h systime.h $(INTERVAL_SRC) \
-   xterm.h w32term.h macterm.h $(config_h)
-xdisp.o: xdisp.c macros.h commands.h process.h indent.h buffer.h dispextern.h coding.h \
-   termchar.h frame.h window.h disptab.h termhooks.h charset.h $(config_h) \
-   keyboard.h $(INTERVAL_SRC) region-cache.h xterm.h w32term.h macterm.h \
-   msdos.h composite.h fontset.h blockinput.h atimer.h systime.h keymap.h
-xfaces.o: xfaces.c dispextern.h frame.h xterm.h buffer.h blockinput.h \
-   window.h charset.h msdos.h dosfns.h composite.h atimer.h systime.h \
-   keyboard.h fontset.h w32term.h macterm.h $(INTERVAL_SRC) $(config_h)
->>>>>>> 815b81c8
 xfns.o: xfns.c buffer.h frame.h window.h keyboard.h xterm.h dispextern.h \
    $(srcdir)/../lwlib/lwlib.h blockinput.h atimer.h systime.h epaths.h \
    character.h charset.h coding.h gtkutil.h $(config_h) termhooks.h \
@@ -1319,21 +1281,13 @@
 floatfns.o: floatfns.c $(config_h)
 fns.o: fns.c commands.h $(config_h) frame.h buffer.h character.h keyboard.h \
  keymap.h frame.h window.h dispextern.h $(INTERVAL_SRC) coding.h md5.h \
-<<<<<<< HEAD
- blockinput.h xterm.h
+ blockinput.h atimer.h systime.h xterm.h
 print.o: print.c process.h frame.h window.h buffer.h keyboard.h character.h \
-   $(config_h) dispextern.h termchar.h $(INTERVAL_SRC) msdos.h composite.h
+   $(config_h) dispextern.h termchar.h $(INTERVAL_SRC) msdos.h composite.h  \
+   blockinput.h atimer.h systime.h
 lread.o: lread.c commands.h keyboard.h buffer.h epaths.h character.h \
- charset.h $(config_h) $(INTERVAL_SRC) termhooks.h coding.h msdos.h
-=======
- blockinput.h atimer.h systime.h xterm.h
-print.o: print.c process.h frame.h window.h buffer.h keyboard.h charset.h \
-   $(config_h) dispextern.h termchar.h $(INTERVAL_SRC) msdos.h composite.h \
-   blockinput.h atimer.h systime.h
-lread.o: lread.c commands.h keyboard.h buffer.h epaths.h charset.h \
- $(config_h) $(INTERVAL_SRC) termhooks.h coding.h msdos.h blockinput.h \
- atimer.h systime.h
->>>>>>> 815b81c8
+ charset.h $(config_h) $(INTERVAL_SRC) termhooks.h coding.h msdos.h \
+ blockinput.h atimer.h systime.h
 
 /* Text properties support */
 textprop.o: textprop.c buffer.h window.h dispextern.h $(INTERVAL_SRC) \

--- conflicted
+++ resolved
@@ -138,6 +138,10 @@
 RSVG_LIBS= @RSVG_LIBS@
 RSVG_CFLAGS= @RSVG_CFLAGS@
 
+IMAGEMAGICK_LIBS= @IMAGEMAGICK_LIBS@
+IMAGEMAGICK_CFLAGS= @IMAGEMAGICK_CFLAGS@
+
+
 ## widget.o if USE_X_TOOLKIT, otherwise empty.
 WIDGET_OBJ=@WIDGET_OBJ@
 
@@ -229,12 +233,8 @@
 
 /* C_SWITCH_X_SITE must come before C_SWITCH_X_SYSTEM
    since it may have -I options that should override those two.  */
-<<<<<<< HEAD
-ALL_CFLAGS=-Demacs -DHAVE_CONFIG_H $(MYCPPFLAGS) -I. -I${srcdir} $(C_SWITCH_MACHINE) $(C_SWITCH_SYSTEM) $(C_SWITCH_X_SITE) C_SWITCH_X_MACHINE C_SWITCH_X_SYSTEM ${CFLAGS_SOUND} ${RSVG_CFLAGS} ${IMAGEMAGICK_CFLAGS} ${DBUS_CFLAGS} ${GCONF_CFLAGS} ${CFLAGS} @FREETYPE_CFLAGS@ @FONTCONFIG_CFLAGS@ @LIBOTF_CFLAGS@ @M17N_FLT_CFLAGS@ ${DEPFLAGS}
-=======
 /* MYCPPFLAGS only referenced in etc/DEBUG.  */
-ALL_CFLAGS=-Demacs -DHAVE_CONFIG_H $(MYCPPFLAGS) -I. -I${srcdir} ${C_SWITCH_MACHINE} ${C_SWITCH_SYSTEM} @C_SWITCH_X_SITE@ @C_SWITCH_X_SYSTEM@ ${CFLAGS_SOUND} ${RSVG_CFLAGS} ${DBUS_CFLAGS} ${GCONF_CFLAGS} ${CFLAGS} @FREETYPE_CFLAGS@ @FONTCONFIG_CFLAGS@ @LIBOTF_CFLAGS@ @M17N_FLT_CFLAGS@ ${DEPFLAGS}
->>>>>>> 38d93f03
+ALL_CFLAGS=-Demacs -DHAVE_CONFIG_H $(MYCPPFLAGS) -I. -I${srcdir} ${C_SWITCH_MACHINE} ${C_SWITCH_SYSTEM} @C_SWITCH_X_SITE@ @C_SWITCH_X_SYSTEM@ ${CFLAGS_SOUND} ${RSVG_CFLAGS} ${IMAGEMAGICK_CFLAGS}  ${DBUS_CFLAGS} ${GCONF_CFLAGS} ${CFLAGS} @FREETYPE_CFLAGS@ @FONTCONFIG_CFLAGS@ @LIBOTF_CFLAGS@ @M17N_FLT_CFLAGS@ ${DEPFLAGS}
 ALL_OBJC_CFLAGS=$(ALL_CFLAGS) @GNU_OBJC_CFLAGS@
 
 .SUFFIXES: .m
@@ -279,19 +279,6 @@
 #else /* not ORDINARY_LINK */
 GNULIB_VAR = $(LIB_GCC)
 
-<<<<<<< HEAD
-LIBSOUND= @LIBSOUND@
-CFLAGS_SOUND= @CFLAGS_SOUND@
-
-RSVG_LIBS= @RSVG_LIBS@
-RSVG_CFLAGS= @RSVG_CFLAGS@
-
-IMAGEMAGICK_LIBS= @IMAGEMAGICK_LIBS@
-IMAGEMAGICK_CFLAGS= @IMAGEMAGICK_CFLAGS@
-
-#ifndef ORDINARY_LINK
-=======
->>>>>>> 38d93f03
 /* Fix linking if compiled with GCC.  */
 #if defined (__GNUC__) && ! defined (LINKER)
 /* Versions of GCC >= 2.0 put their library, libgcc.a, in obscure
@@ -651,15 +638,9 @@
    duplicated symbols.  If the standard libraries were compiled
    with GCC, we might need gnulib again after them.  */
 
-<<<<<<< HEAD
-LIBES = $(LOADLIBES) $(LIBS) $(LIBX) $(LIBSOUND) $(RSVG_LIBS) ${IMAGEMAGICK_LIBS} $(DBUS_LIBS) \
-   @LIBGPM@ @LIBRESOLV@ LIBS_SYSTEM LIBS_MACHINE LIBS_TERMCAP \
-   $(GETLOADAVG_LIBS) ${GCONF_LIBS} \
-=======
 LIBES = $(LOADLIBES) $(LIBS) $(LIBX_BASE) $(LIBX_OTHER) $(LIBSOUND) \
-   $(RSVG_LIBS) $(DBUS_LIBS) @LIBGPM@ @LIBRESOLV@ $(LIBS_SYSTEM) \
+   $(RSVG_LIBS) ${IMAGEMAGICK_LIBS}  $(DBUS_LIBS) @LIBGPM@ @LIBRESOLV@ $(LIBS_SYSTEM) \
    $(LIBS_TERMCAP) $(GETLOADAVG_LIBS) ${GCONF_LIBS} ${LIBSELINUX_LIBS} \
->>>>>>> 38d93f03
    @FREETYPE_LIBS@ @FONTCONFIG_LIBS@ @LIBOTF_LIBS@ @M17N_FLT_LIBS@ \
    $(GNULIB_VAR) @LIB_MATH@ @LIB_STANDARD@ $(GNULIB_VAR)
 

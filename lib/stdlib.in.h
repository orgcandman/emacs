--- conflicted
+++ resolved
@@ -1,11 +1,7 @@
 /* A GNU-like <stdlib.h>.
 
-<<<<<<< HEAD
-   Copyright (C) 1995, 2001-2004, 2006-2015 Free Software Foundation, Inc.
-=======
    Copyright (C) 1995, 2001-2004, 2006-2015 Free Software Foundation,
    Inc.
->>>>>>> a012c7bb
 
    This program is free software: you can redistribute it and/or modify
    it under the terms of the GNU General Public License as published by

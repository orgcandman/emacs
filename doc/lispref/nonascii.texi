--- conflicted
+++ resolved
@@ -471,23 +471,14 @@
      @result{} 4
 @end group
 @group
-<<<<<<< HEAD
-(get-char-code-property ?\u2155 'numeric-value) ; one fifth
-     @result{} 0.2
-@end group
-@group
-(get-char-code-property ?\u2163 'numeric-value) ; Roman IV
-     @result{} 4
-=======
 ;; one fifth
 (get-char-code-property ?\u2155 'numeric-value)
-     @result{} 1/5
+     @result{} 0.2
 @end group
 @group
 ;; Roman IV
 (get-char-code-property ?\u2163 'numeric-value)
-     @result{} \4
->>>>>>> 049bcbcb
+     @result{} 4
 @end group
 @end example
 @end defun

--- conflicted
+++ resolved
@@ -751,19 +751,10 @@
 			     ;; find-buffer-file-type-coding-system
 			     ;; (defined on dos-w32.el) to act as if
 			     ;; the file being extracted existed, so
-<<<<<<< HEAD
-			     ;; that the file's contents' encoding is
-			     ;; auto-detected.
-			     (let ((file-name-handler-alist
-				    '(("" . tar-file-name-handler))))
-=======
 			     ;; that the file's contents' encoding and
 			     ;; EOL format are auto-detected.
 			     (let ((file-name-handler-alist
-				    (if (featurep 'dos-w32)
-					'(("" . tar-file-name-handler))
-				      file-name-handler-alist)))
->>>>>>> 8a0b01bc
+				    '(("" . tar-file-name-handler))))
 			       (car (find-operation-coding-system
 				     'insert-file-contents
 				     (cons name (current-buffer)) t)))))

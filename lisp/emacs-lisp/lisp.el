--- conflicted
+++ resolved
@@ -636,15 +636,10 @@
   (interactive)
   (let* ((data (lisp-completion-at-point predicate))
          (plist (nthcdr 3 data)))
-<<<<<<< HEAD
     (if (null data)
         (minibuffer-message "Nothing to complete")
-      (let ((completion-annotate-function
-             (plist-get plist :annotate-function)))
-=======
     (let ((completion-annotate-function
            (plist-get plist :annotation-function)))
->>>>>>> e531bdff
       (completion-in-region (nth 0 data) (nth 1 data) (nth 2 data)
                               (plist-get plist :predicate))))))
 
@@ -653,7 +648,6 @@
   "Function used for `completion-at-point-functions' in `emacs-lisp-mode'."
   ;; FIXME: the `end' could be after point?
   (with-syntax-table emacs-lisp-mode-syntax-table
-<<<<<<< HEAD
     (let* ((pos (point))
 	   (beg (condition-case nil
 		    (save-excursion
@@ -693,42 +687,8 @@
       (when end
 	(list beg end obarray
 	      :predicate predicate
-	      :annotate-function
+	      :annotation-function
 	      (unless (eq predicate 'fboundp)
 		(lambda (str) (if (fboundp (intern-soft str)) " <f>"))))))))
 
-=======
-    (let* ((end (point))
-           (beg (save-excursion
-                  (backward-sexp 1)
-                  (while (= (char-syntax (following-char)) ?\')
-                    (forward-char 1))
-                  (point)))
-           (predicate
-            (or predicate
-                (save-excursion
-                  (goto-char beg)
-                  (if (not (eq (char-before) ?\())
-                      (lambda (sym)          ;why not just nil ?   -sm
-                        (or (boundp sym) (fboundp sym)
-                            (symbol-plist sym)))
-                    ;; Looks like a funcall position.  Let's double check.
-                    (if (condition-case nil
-                            (progn (up-list -2) (forward-char 1)
-                                   (eq (char-after) ?\())
-                          (error nil))
-                        ;; If the first element of the parent list is an open
-                        ;; paren we are probably not in a funcall position.
-                        ;; Maybe a `let' varlist or something.
-                        nil
-                      ;; Else, we assume that a function name is expected.
-                      'fboundp))))))
-      (list beg end obarray
-            :predicate predicate
-            :annotation-function
-            (unless (eq predicate 'fboundp)
-              (lambda (str) (if (fboundp (intern-soft str)) " <f>")))))))
-
-;; arch-tag: aa7fa8a4-2e6f-4e9b-9cd9-fef06340e67e
->>>>>>> e531bdff
 ;;; lisp.el ends here
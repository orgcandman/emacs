--- conflicted
+++ resolved
@@ -202,55 +202,14 @@
 
 emacs.html (for a new major release, a more thorough update is needed)
 history.html
+add the new NEWS file as news/NEWS.xx.y
 
 For every new release, a banner is displayed on top of the emacs.html
 page.  Uncomment and the release banner in emacs.html.  Keep it on the
 page for about a month, then comment it again.
 
-<<<<<<< HEAD
-Use M-x make-manuals from admin/admin.el to regenerate the html
-manuals in manual/.  If there are new manuals, add appropriate index
-pages in manual/ and add them to manual/index.html.  In the
-manual/html_node directory, delete any old manual pages that are no
-longer present.
-
-Tar up the generated html_node/emacs/ and elisp/ directories and update
-the files manual/elisp.html_node.tar.gz and emacs.html_node.tar.gz.
-Use GNU Tar 1.28 or later so that the tarballs are more reproducible,
-as follows:
-
-  cd manual
-  tar='tar --numeric-owner --owner=0 --group=0 --mode=go+u,go-w --sort=name'
-  gzip='gzip --best --no-name'
-  $tar -cf - html_node/emacs | $gzip >emacs.html_node.tar.gz
-  $tar -cf - html_node/elisp | $gzip >elisp.html_node.tar.gz
-
-Use M-x make-manuals-dist from admin/admin.el to update the
-manual/*.tar files.
-
-Add compressed copies of the main info pages from the tarfile to manual/info/
-as follows:
-
-  cd manual
-  mkdir info
-  gzip --best --no-name <../info/eintr.info >info/eintr.info.gz
-  gzip --best --no-name <../info/elisp.info >info/elisp.info.gz
-  gzip --best --no-name <../info/emacs.info >info/emacs.info.gz
-
-Update the refcards/pdf/ and ps/ directories, and also
-refcards/emacs-refcards.tar.gz (use make -C etc/refcards pdf ps dist).
-=======
 Regenerate the various manuals in manual/.
 The scripts admin/make-manuals and admin/upload-manuals summarize the process.
->>>>>>> a427de9c
-
-FIXME: The above instructions are not quite complete, as they do not
-specify the manual procedure used to copy the generated files in the
-'manual' directory to the corresponding web files, and to cvs remove
-and add files as needed.  Also, they are missing some files, e.g.,
-they generate manual/html_mono/ada-mode.html but do not generate the
-top-level ada-mode.html file for the one-node-per-page version; this
-is currently done by hand.
 
 Browsing <https://web.cvs.savannah.gnu.org/viewvc/?root=emacs> is one
 way to check for any files that still need updating.